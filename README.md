--- conflicted
+++ resolved
@@ -16,11 +16,7 @@
 
 ## Installing
 
-<<<<<<< HEAD
 **Prerequisite python packages**. This pipeline uses [pypiper](https://github.com/epigen/pypiper) to run a single sample, [looper](https://github.com/epigen/looper) to handle multi-sample projects (for either local or cluster computation), and [pararead](https://github.com/databio/pararead) for parallel processing sequence reads. You can do a user-specific install of these like this:
-=======
-**Prerequisites**. This pipeline uses [pararead](https://github.com/databio/pararead) to parallel processing of sequencing reads, [pypiper](https://github.com/epigen/pypiper) to run a pipeline for a single sample, and [looper](https://github.com/epigen/looper) to handle multi-sample projects (for either local or cluster computation). You can do a user-specific install of all like this:
->>>>>>> b7db55f5
 
 ```
 pip install --user --upgrade https://github.com/databio/pararead/zipball/master
