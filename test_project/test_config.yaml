--- conflicted
+++ resolved
@@ -1,27 +1,4 @@
-<<<<<<< HEAD
-# This project config file describes all *project-specific variables*
-# Its primary purpose as as input to Looper, which will submit jobs as appropriate
-# for each sample in the project.
-# But it is also read by other tools, including:
-# - project sample loop (primary purpose)
-# - make_trackhubs scripts to produce web accessible results
-# - stats summary scripts
-# - analysis scripts requiring pointers to metadata, results, and other options.
 
-paths:
-  # output_dir: ABSOLUTE PATH to the parent, shared space where project results go
-  output_dir: test_out
-  # pipelines_dir: ABSOLUTE PATH the directory where the Looper will find pipeline
-  # scripts (and accompanying pipeline config files) for submission.
-  pipelines_dir: ""
-
-metadata:
-  # Elements in this section can be absolute or relative.
-  # Typically, this project config file is stored with the project metadata, so
-  # relative paths are considered relative to this project config file.
-  # sample_annotation: one-row-per-sample metadata
-  sample_annotation: test_annotation.csv
-=======
 # This project config file describes your project. See looper docs for details.
 
 metadata:
@@ -29,7 +6,6 @@
   output_dir: test_out  # ABSOLUTE PATH to the parent, shared space where project results go
   pipelines_dir: "../"  # ABSOLUTE PATH the directory where looper will find the pipeline repository
   merge_table: null  # (optional) input for samples with more than one input file
->>>>>>> 7ad347ce
 
 # in your sample_annotation, columns with these names will be populated as described 
 # in the data_sources section below
@@ -47,30 +23,4 @@
 
 genomes:
   human: hg19
-<<<<<<< HEAD
-  mouse: mm9
-
-transcriptomes:
-  human: hg19_cdna
-  mouse: mm10_cdna
-
-compute:
-  # submission_template: the submission form which will be replaced with compute resource parameters
-  # Use this to change your cluster manager (SLURM, SGE, LFS, etc)
-  # Relative paths are relative to the pipelines_dir
-  submission_template: templates/slurm_template.sub
-  submission_command: sh
-  # To run on the localhost:
-  #submission_template: templates/localhost_template.sub
-  #submission_command: sh
-
-pipeline_config:
-  # pipeline configuration files used in project.
-  # Relative paths are relative to this project config file.
-  # Default (null) means use the generic config for the pipeline.
-  atacseq_pipeline.py: null
-  # Or you can point to a specific config to be used in this project:
-  # chipseq: chipseq_pipeline.yaml
-=======
-  mouse: mm9
->>>>>>> 7ad347ce
+  mouse: mm9