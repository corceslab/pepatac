# Download raw data from SRA for use in <img src="../../img/pepatac_logo_black.svg" alt="PEPATAC" class="img-fluid" style="max-height:35px; margin-top:-15px; margin-bottom:-10px">

This guide walks you through downloading data from SRA that can go directly into `PEPATAC`.


## 1: Install `geofetch`

To download data from the Sequence Read Archive (SRA), we'll use some convenient companion software to assist in the download process called [`geofetch`](https://code.databio.org/geofetch), which can be installed from PyPI:

<<<<<<< HEAD
Install `geofetch` :
```
pip install geofetch
=======
```
pip install --upgrade geofetch
>>>>>>> 386a68db
```

## 2: Install `NCBI SRA Toolkit`

To use `geofetch` you'll need to have the `NCBI SRA Toolkit` installed ([see complete SRA Toolkit documentation](https://github.com/ncbi/sra-tools/wiki/Building-and-Installing-from-Source)).

The following will perform a basic installation of the toolkit.  For users without root access and for custom installation procedures [check out the NCBI SRA toolkit wiki](https://github.com/ncbi/sra-tools/wiki/).
```
mkdir ncbi
cd ncbi/
git clone git@github.com:ncbi/sra-tools.git
git clone https://github.com/ncbi/ngs.git
git clone https://github.com/ncbi/ncbi-vdb.git
cd ngs/
./configure
make -C ngs-sdk
make -C ngs-java
make -C ngs-python
cd ../ncbi-vdb/
./configure
make
make install
cd ../ngs/		
make -C ngs-sdk install
make -C ngs-java install
make -C ngs-python install
cd ../sra-tools/
./configure
make
make install
cd ../../
```

Make sure you place `sra-tools` in your `PATH`.
```
export PATH="$PATH:/path/to/sra-tools/bin/"
```

So you only have to do this the first time through, add the updates to `PATH` to your `.bashrc` or `.profile`.

## 3: Download data

Now that all our requirements for downloading data are set.  Let's actually get some ATAC-seq reads.



### 3.1: Get metadata, configuration files, and `.sra` files

To automatically download sample metadata and generate configuration files that will allow us to convert the `.sra` files into `.bam` files, use the following:
```console
geofetch -i GSE### -m /path/to/metadata/folder -n PROJECT_NAME
```
<<<<<<< HEAD
=======
geofetch -i GSE### -m /path/to/metadata/folder -n PROJECT_NAME
```
>>>>>>> 386a68db



### 3.2: Convert `.sra` files to `.bam`

Next we're going to convert those downloaded `.sra` files using `looper`. If you haven't installed `looper`, do that now before moving forward ([see `looper` docs](https://looper.readthedocs.io/en/latest/)).

`Looper` requires a few variables and configuration files to work for a specific user. One of those is an environment variable called `PEPENV` that points to the `looper` environment configuration file. For more detailed information regarding this file, check out the [`looper` docs](https://looper.readthedocs.io/en/latest/cluster-computing.html#pepenv-overview).

Create a `pepenv.yaml` file and edit this file for your own setup (see [`looper` docs for more information](https://looper.readthedocs.io/en/latest/index.html)).

Paste the following into `pepenv.yaml` and save your changes:
```
compute:
  local:
    submission_template: templates/localhost_template.sub
    submission_command: sh
```
Create an environment variable that points to this file:
```
export PEPENV="/path/to/pepatac_tutorial/pepenv.yaml"
```
(Remember to add `PEPENV` to your `.bashrc` or `.profile` to ensure it persists).

The `looper` environment configuration file points to submission template(s) in order to know how to run a sample or series of samples.  You can [read more about the `PEPENV` configuration file and submission templates here](https://github.com/pepkit/pepenv). We're going to simply setup a local template for the purposes of this tutorial.  You can also easily create templates for cluster or container use as well!
```
nano localhost_template.sub
```
Paste the following into the localhost_template.sub:
```
#!/bin/bash

echo 'Compute node:' `hostname`
echo 'Start time:' `date +'%Y-%m-%d %T'`

{
{CODE}
} | tee {LOGFILE}
```
We also need to create additional environment variables to help point `looper` to where we want to download and convert our `.sra` files.  These variables are part of the configuration file that `geofetch` produced earlier in the `metadata/` folder. You may either set the environment variables or you simply hard code the necessary locations in the configuration file.

Create a `PROCESSED` variable that represents the location where we want to save output:
```
export PROCESSED="/path/to/pepatac_tutorial/processed/"
```
Create a variable representing the location all our tools are stored named `CODEBASE`:
```
export CODEBASE="/path/to/pepatac_tutorial/tools/"
```
Create a variable representing the location we want to save our `.sra` files called `SRARAW`:
```
export SRARAW="/path/to/pepatac_tutorial/data/sra/"
```
(Add these environment variables to your `.bashrc` or `.profile` so you don't have to always do this step).
Finally, convert the `.sra` files!
```console
looper run /path/to/metadata/PROJECT_NAME/PROJECT_NAME_config.yaml \
  --sp sra_convert \
  --lump 10 \
  --compute local
```
Fantastic! Now we downloaded and converted a SRA file into `.bam`, which can go directly into `PEPATAC`.<|MERGE_RESOLUTION|>--- conflicted
+++ resolved
@@ -7,14 +7,8 @@
 
 To download data from the Sequence Read Archive (SRA), we'll use some convenient companion software to assist in the download process called [`geofetch`](https://code.databio.org/geofetch), which can be installed from PyPI:
 
-<<<<<<< HEAD
-Install `geofetch` :
-```
-pip install geofetch
-=======
 ```
 pip install --upgrade geofetch
->>>>>>> 386a68db
 ```
 
 ## 2: Install `NCBI SRA Toolkit`
@@ -67,12 +61,6 @@
 ```console
 geofetch -i GSE### -m /path/to/metadata/folder -n PROJECT_NAME
 ```
-<<<<<<< HEAD
-=======
-geofetch -i GSE### -m /path/to/metadata/folder -n PROJECT_NAME
-```
->>>>>>> 386a68db
-
 
 
 ### 3.2: Convert `.sra` files to `.bam`
