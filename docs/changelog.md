--- conflicted
+++ resolved
@@ -1,15 +1,13 @@
 # Change log
 All notable changes to this project will be documented in this file.
 
-<<<<<<< HEAD
 ## Unreleased
 - Improve interaction with `BiocProject` auto-loading results in R.
-=======
+
+
 ## [0.8.7] -- 2019-06-18
 ### Fixed
 - Bug with python2 unicode strings.
->>>>>>> a60c6441
-
 
 ## [0.8.6] -- 2019-03-26
 
