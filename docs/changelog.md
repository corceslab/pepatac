--- conflicted
+++ resolved
@@ -1,9 +1,6 @@
 # Change log
 All notable changes to this project will be documented in this file.
 
-<<<<<<< HEAD
-## [0.8.7] -- 2020-02-24
-=======
 ## [0.8.9] -- 2020-03-
 
 ### Added
@@ -21,11 +18,8 @@
 - Improve interaction with `BiocProject` auto-loading results in R.
 
 ## [0.8.7] -- 2019-06-18
->>>>>>> 67ed72b4
 ### Fixed
 - Bug with python2 unicode strings.
-- Bug with pararead/logmuse dependencies
-- Bug with bamQC pickling
 
 ## [0.8.6] -- 2019-03-26
 
