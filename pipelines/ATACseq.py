#!/usr/bin/env python
"""
ATACseq  pipeline
"""

<<<<<<< HEAD
=======
__author__ = ["Jin Xu", "Nathan Sheffield"]
__email__ = "xujin937@gmail.com"
__version__ = "0.6.1"



>>>>>>> d4c55ec4
from argparse import ArgumentParser
import os
import sys
import tempfile
import pypiper
from pypiper import build_command

__author__ = ["Jin Xu", "Nathan Sheffield"]
__email__ = "xujin937@gmail.com"
__version__ = "0.6.1"

TOOLS_FOLDER = "tools"
PEAK_CALLERS = ["fseq", "macs2"]
TRIMMERS = ["trimmomatic", "pyadapt", "skewer"]


def parse_arguments():
    """
    Parse command-line arguments passed to the pipeline.
    """
    # Argument Parsing from yaml file
    ###########################################################################
    parser = ArgumentParser(description='Pipeline')
    parser = pypiper.add_pypiper_args(parser, all_args=True)

    # Pipeline-specific arguments
    parser.add_argument("-gs", "--genome-size", default="hs", type=str,
                        help="genome size for MACS2")

    parser.add_argument("--frip-ref-peaks", default=None,
                        dest="frip_ref_peaks", type=str,
                        help="Reference peak set for calculating FRIP")

    parser.add_argument("--peak-caller", dest="peak_caller",
                        default="macs2", choices=PEAK_CALLERS,
                        help="Name of peak caller; if 'fseq' fails to create "
                        "a peaks file and the log file indicates an "
                        "ArrayIndexOutOfBoundsException, this is likely "
                        "due to a low read count and can probably be "
                        "overcome by specifying fragment size with "
                        "fseq's -f option.")

    parser.add_argument("--trimmer", dest="trimmer",
                        default="skewer", choices=TRIMMERS,
                        help="Name of read trimming program")

    parser.add_argument("--prealignments", default=[], type=str, nargs="+",
                        help="Space-delimited list of reference genomes to "
                        "align to before primary alignment.")

    parser.add_argument("-V", "--version", action="version",
                        version="%(prog)s {v}".format(v=__version__))

    parser.add_argument("-c", "--image", default=None,
                        dest="image_name", type=str,
                        help="Run the pipeline commands in a container built"
                             " from a pipeline image, eliminating the need to"
                             " install dependencies.  Can be either a docker"
                             " or singularity image.")

    args = parser.parse_args()

    # TODO: determine if it's safe to handle this requirement with argparse.
    # It may be that communication between pypiper and a pipeline via
    # the pipeline interface (and/or) looper, and how the partial argument
    # parsing is handled, that makes this more favorable.
    if not args.input:
        parser.print_help()
        raise SystemExit

    return args


def calc_frip(bamfile, peakfile, frip_func, pipeline_manager,
              aligned_reads_key="Aligned_reads"):
    """
    Calculate the fraction of reads in peaks (FRIP).

    Use the given function and data from an aligned reads file and a called
    peaks file, along with a PipelineManager, to calculate FRIP.

    :param str peakfile: path to called peaks file
    :param callable frip_func: how to calculate the fraction of reads in peaks;
        this must accept the path to the aligned reads file and the path to
        the called peaks file as arguments.
    :param str bamfile: path to aligned reads file
    :param pypiper.PipelineManager pipeline_manager: the PipelineManager in use
        for the pipeline calling this function
    :param str aligned_reads_key: name of the key from a stats (key-value) file
        to use to fetch the count of aligned reads
    :return float: fraction of reads in peaks
    """
    frip_cmd = frip_func(bamfile, peakfile)
    num_peak_reads = pipeline_manager.checkprint(frip_cmd)
    num_aligned_reads = pipeline_manager.get_stat(aligned_reads_key)
    print(num_aligned_reads, num_peak_reads)
    return float(num_peak_reads) / float(num_aligned_reads)


def _align_with_bt2(args, tools, unmap_fq1, unmap_fq2, assembly_identifier,
                    assembly_bt2, outfolder, aligndir=None, bt2_opts_txt=None):
    """
    A helper function to run alignments in series, so you can run one alignment
    followed by another; this is useful for successive decoy alignments.

    :param argparse.Namespace args: binding between option name and argument,
        e.g. from parsing command-line options
    :param looper.models.AttributeDict tools: binding between tool name and
        value, e.g. for tools/resources used by the pipeline
    :param str unmap_fq1: path to unmapped read1 FASTQ file
    :param str unmap_fq2: path to unmapped read2 FASTQ file
    :param str assembly_identifier: text identifying a genome assembly for the
        pipeline
    :param str assembly_bt2: assembly-specific bowtie2 folder (index, etc.)
    :param str outfolder: path to output directory for the pipeline
    :param str aligndir: name of folder for temporary output
    :param str bt2_opts_txt: command-line text for bowtie2 options
    :return (str, str): pair (R1, R2) of paths to FASTQ files
    """
    if os.path.exists(os.path.dirname(assembly_bt2)):
        pm.timestamp("### Map to " + assembly_identifier)
        if not aligndir:
            align_subdir = "aligned_{}_{}".format(args.genome_assembly,
                                                  assembly_identifier)
            sub_outdir = os.path.join(outfolder, align_subdir)
        else:
            sub_outdir = os.path.join(outfolder, aligndir)

        ngstk.make_dir(sub_outdir)
        bamname = "{}_{}.bam".format(args.sample_name, assembly_identifier)
        mapped_bam = os.path.join(sub_outdir, bamname)
        out_fastq_pre = os.path.join(
            sub_outdir, args.sample_name + "_unmap_" + assembly_identifier)
        # bowtie2 unmapped filename format
        out_fastq_bt2 = out_fastq_pre + '_R%.fq.gz'

        if not bt2_opts_txt:
            # Default options
            bt2_opts_txt = " -k 1"  # Return only 1 alignment
            bt2_opts_txt += " -D 20 -R 3 -N 1 -L 20 -i S,1,0.50"
            bt2_opts_txt += " -X 2000"

        # samtools sort needs a temporary directory
        tempdir = tempfile.mkdtemp(dir=sub_outdir)
        pm.clean_add(tempdir)

        # Build bowtie2 command
        cmd = tools.bowtie2 + " -p " + str(pm.cores)
        cmd += bt2_opts_txt
        cmd += " -x " + assembly_bt2
        cmd += " --rg-id " + args.sample_name
        if args.paired_end:
            cmd += " -1 " + unmap_fq1 + " -2 " + unmap_fq2
        else:
            cmd += " -U " + unmap_fq1
        cmd += " --un-conc-gz " + out_fastq_bt2
        # TODO: Pipes break singularity exec command... use shell?
        cmd += " | " + tools.samtools + " view -bS - -@ 1"  # convert to bam
        cmd += " | " + tools.samtools + " sort - -@ 1"  # sort output
        cmd += " -T " + tempdir
        cmd += " -o " + mapped_bam

        # In this samtools sort command we print to stdout and then use > to
        # redirect instead of  `+ " -o " + mapped_bam` because then samtools
        # uses a random temp file, so it won't choke if the job gets
        # interrupted and restarted at this step.

        # TODO: this follow command leads to a samtools not found error...
        #       likely need to modify _count_alignment function...
        pm.run(cmd, mapped_bam, follow=lambda: _count_alignment(
               assembly_identifier, mapped_bam, args.paired_end),
               container=pm.container)

        # filter genome reads not mapped
        # unmapped_bam = os.path.join(sub_outdir, args.sample_name +
        #                             "_unmap_" + assembly_identifier + ".bam")
        # cmd = tools.samtools + " view -b -@ " + str(pm.cores) + " -f 12  "
        # cmd +=  mapped_bam + " > " + unmapped_bam

        # cmd2, unmap_fq1, unmap_fq2 = \
        # ngstk.bam_to_fastq_awk(unmapped_bam, out_fastq_pre, args.paired_end)
        # pm.run([cmd,cmd2], unmap_fq2, container=pm.container)
        unmap_fq1 = out_fastq_pre + "_R1.fq.gz"
        unmap_fq2 = out_fastq_pre + "_R2.fq.gz"
        return unmap_fq1, unmap_fq2
    else:
        msg = "No {} index found in {}; skipping.".format(
            assembly_identifier, os.path.dirname(assembly_bt2))
        print(msg)
        return unmap_fq1, unmap_fq2


def _count_alignment(assembly_identifier, aligned_bam, paired_end):
    """
    This function counts the aligned reads and alignment rate and reports
    statistics. You must have previously reported a "Trimmed_reads" result to
    get alignment rates. It is useful as a follow function after any alignment
    step to quantify and report the number of reads aligning, and the alignment
    rate to that reference.

    :param str  aligned_bam: Path to the aligned bam file.
    :param str assembly_identifier: String identifying the reference to which
                                    you aligned (can be anything)
    :param bool paired_end: Whether the sequencing employed a paired-end
                            strategy.
    """
    ar = ngstk.count_mapped_reads(aligned_bam, paired_end)
    pm.report_result("Aligned_reads_" + assembly_identifier, ar)
    try:
        # wrapped in try block in case Trimmed_reads is not reported in this
        # pipeline.
        tr = float(pm.get_stat("Trimmed_reads"))
    except:
        print("Trimmed reads is not reported.")
    else:
        res_key = "Alignment_rate_" + assembly_identifier
        pm.report_result(res_key, round(float(ar) * 100 / float(tr), 2))


def _get_bowtie2_index(genomes_folder, genome_assembly):
    """
    Create path to genome assembly folder with refgenie structure.

    Convenience function that returns the bowtie2 index prefix (to be passed
    to bowtie2) for a genome assembly that follows the folder structure
    produced by the RefGenie reference builder.

    :param str genomes_folder: path to central genomes directory, i.e. the
        root for multiple assembly subdirectories
    :param str genome_assembly: name of the specific assembly of interest,
        e.g. 'mm10'
    :return str: path to bowtie2 index subfolder within central assemblies
        home, for assembly indicated
    """
    return os.path.join(genomes_folder, genome_assembly,
                        "indexed_bowtie2", genome_assembly)


def tool_path(tool_name):
    """
    Return the path to a tool used by this pipeline.

    :param str tool_name: name of the tool (e.g., a script filename)
    :return str: real, absolute path to tool (expansion and symlink resolution)
    """

    return os.path.join(os.path.dirname(os.path.dirname(__file__)),
                        TOOLS_FOLDER, tool_name)


def main():
    """
    Main pipeline process.
    """

    args = parse_arguments()

    args.paired_end = args.single_or_paired == "paired"
    # TODO: for now, paired end sequencing input is required.
    # args.paired_end = True

    # Initialize, creating global PipelineManager and NGSTk instance for
    # access in ancillary functions outside of main().
    outfolder = os.path.abspath(
        os.path.join(args.output_parent, args.sample_name))
    global pm
    pm = pypiper.PipelineManager(
        name="ATACseq", outfolder=outfolder, args=args, version=__version__)
    global ngstk
    ngstk = pypiper.NGSTk(pm=pm)

    # Convenience alias
    tools = pm.config.tools
    param = pm.config.parameters
    res = pm.config.resources

    # Set up reference resource according to genome prefix.
    gfolder = os.path.join(res.genomes, args.genome_assembly)
    res.chrom_sizes = os.path.join(
        gfolder, args.genome_assembly + ".chromSizes")
    # res.TSS_file = os.path.join(gfolder, args.genome_assembly +
    #                             ".refseq.TSS.txt")
    res.TSS_file = os.path.join(gfolder, args.genome_assembly + "_TSS.tsv")
    res.blacklist = os.path.join(
        gfolder, args.genome_assembly + ".blacklist.bed")

    # Get bowtie2 indexes
    res.bt2_genome = _get_bowtie2_index(res.genomes, args.genome_assembly)

    # Adapter file can be set in the config; if left null, we use a default.
    res.adapters = res.adapters or tool_path("NexteraPE-PE.fa")

    param.outfolder = outfolder

    print("Local input file: " + args.input[0])
    if args.input2:
        print("Local input file: " + args.input2[0])

    container = None
    # if args.container_name is not None:
        # infolder = os.path.dirname(args.input[0])
        # mounts = [outfolder, infolder]
        # pm.get_container(args.container_name, mounts)
    # if args.docker.lower() in {'yes', 'true', 't', 'y'}:
        # # Set up some docker stuff
        # # Need to also pass symbolically linked folders!
        # infolder = os.path.dirname(args.input[0])
        # mounts = [outfolder, infolder]
        # # TODO: add the container name to yaml file instead...
        # pm.get_container("jpsmith5/pepatac", mounts)

    ###########################################################################

    pm.report_result(
        "File_mb",
        ngstk.get_file_size(
            [x for x in [args.input, args.input2] if x is not None]))
    pm.report_result("read_type", args.single_or_paired)
    pm.report_result("Genome", args.genome_assembly)

    # ATACseq pipeline
    # Each (major) step should have its own subfolder

    raw_folder = os.path.join(param.outfolder, "raw")
    fastq_folder = os.path.join(param.outfolder, "fastq")

    pm.timestamp("### Merge/link and fastq conversion: ")
    # This command will merge multiple inputs so you can use multiple
    # sequencing lanes in a single pipeline run.
    local_input_files = ngstk.merge_or_link(
        [args.input, args.input2], raw_folder, args.sample_name)
    cmd, out_fastq_pre, unaligned_fastq = ngstk.input_to_fastq(
        local_input_files, args.sample_name, args.paired_end, fastq_folder)
    pm.run(cmd, unaligned_fastq,
           follow=ngstk.check_fastq(
               local_input_files, unaligned_fastq, args.paired_end),
           container=pm.container)
    pm.clean_add(out_fastq_pre + "*.fastq", conditional=True)
    print(local_input_files)
    untrimmed_fastq1 = out_fastq_pre + "_R1.fastq"
    untrimmed_fastq2 = out_fastq_pre + "_R2.fastq" if args.paired_end else None

    ########################
    # Begin adapter trimming
    ########################
    pm.timestamp("### Adapter trimming: ")

    # Create names for trimmed FASTQ files.
    if args.trimmer == "trimmomatic":
        trimming_prefix = os.path.join(fastq_folder, args.sample_name)
    else:
        trimming_prefix = out_fastq_pre
    trimmed_fastq = trimming_prefix + "_R1.trim.fastq"
    trimmed_fastq_R2 = trimming_prefix + "_R2.trim.fastq"

    # Create trimming command(s).
    if args.trimmer == "pyadapt":
        if not args.paried_end:
            raise NotImplementedError(
                "pyadapt trimming requires paired-end reads.")
        # TODO: make pyadapt give options for output file name.
        trim_cmd_chunks = [
            tool_path("pyadapter_trim.py"),
            ("-a", local_input_files[0]),
            ("-b", local_input_files[1]),
            ("-o", out_fastq_pre),
            "-u"
        ]
        cmd = build_command(trim_cmd_chunks)

    elif args.trimmer == "skewer":
        # Create the primary skewer command.
        trim_cmd_chunks = [
            tools.skewer,  # + " --quiet"
            ("-f", "sanger"),
            ("-t", str(args.cores)),
            ("-m", "pe" if args.paired_end else "any"),
            ("-x", res.adapters),
            "--quiet",
            ("-o", out_fastq_pre),
            untrimmed_fastq1,
            untrimmed_fastq2 if args.paired_end else None
        ]
        trimming_command = build_command(trim_cmd_chunks)

        # Create the skewer file renaming commands.
        if args.paired_end:
            skewer_filename_pairs = \
                [("{}-trimmed-pair1.fastq".format(out_fastq_pre),
                 trimmed_fastq)]
            skewer_filename_pairs.append(
                ("{}-trimmed-pair2.fastq".format(out_fastq_pre),
                 trimmed_fastq_R2))
        else:
            skewer_filename_pairs = \
                [("{}-trimmed.fastq".format(out_fastq_pre), trimmed_fastq)]

        trimming_renaming_commands = [build_command(["mv", old, new])
                                      for old, new in skewer_filename_pairs]
        # Rename the logfile.
        # skewer_filename_pairs.append(
        #    ("{}-trimmed.log".format(out_fastq_pre), trimLog))

        # Pypiper submits the commands serially.
        cmd = [trimming_command] + trimming_renaming_commands

    else:
        # Default to trimmomatic.
        if pm.container is not None:
            trim_cmd_chunks = [
                "{java} -Xmx{mem} -jar {trim} {PE} -threads {cores}".format(
                    java=tools.java, mem=pm.mem,
                    trim="/home/src/Trimmomatic-0.36/trimmomatic-0.36.jar",
                    PE="PE" if args.paired_end else "",
                    cores=pm.cores),
                local_input_files[0],
                local_input_files[1],
                trimmed_fastq,
                trimming_prefix + "_R1_unpaired.fq",
                trimmed_fastq_R2 if args.paired_end else "",
                trimming_prefix + "_R2_unpaired.fq" if args.paired_end else "",
                "ILLUMINACLIP:" + res.adapters + ":2:30:10"
            ]
        else:
            trim_cmd_chunks = [
                "{java} -Xmx{mem} -jar {trim} {PE} -threads {cores}".format(
                    java=tools.java, mem=pm.mem,
                    trim=tools.trimmo,
                    PE="PE" if args.paired_end else "",
                    cores=pm.cores),
                local_input_files[0],
                local_input_files[1],
                trimmed_fastq,
                trimming_prefix + "_R1_unpaired.fq",
                trimmed_fastq_R2 if args.paired_end else "",
                trimming_prefix + "_R2_unpaired.fq" if args.paired_end else "",
                "ILLUMINACLIP:" + res.adapters + ":2:30:10"
            ]
        cmd = build_command(trim_cmd_chunks)

    pm.run(cmd, trimmed_fastq,
           follow=ngstk.check_trim(
               trimmed_fastq, args.paired_end, trimmed_fastq_R2,
               fastqc_folder=os.path.join(param.outfolder, "fastqc")),
           container=pm.container)

    pm.clean_add(os.path.join(fastq_folder, "*.fq"), conditional=True)
    pm.clean_add(os.path.join(fastq_folder, "*.log"), conditional=True)
    #########################
    # End adapter trimming
    #########################

    # Prepare variables for alignment step
    unmap_fq1 = trimmed_fastq
    unmap_fq2 = trimmed_fastq_R2

    # Map to any requested prealignments
    # We recommend mapping to chrM first for ATAC-seq data
    pm.timestamp("### Prealignments")
    if len(args.prealignments) == 0:
        print("You may use `--prealignments` to align to references before",
              "the genome alignment step. See docs.")
    else:
        print("Prealignment assemblies: " + str(args.prealignments))
        # Loop through any prealignment references and map to them sequentially
        for reference in args.prealignments:
            unmap_fq1, unmap_fq2 = _align_with_bt2(
                args, tools, unmap_fq1, unmap_fq2, reference,
                assembly_bt2=_get_bowtie2_index(res.genomes, reference),
                outfolder=param.outfolder, aligndir="prealignments")

    pm.timestamp("### Map to genome")
    map_genome_folder = os.path.join(
        param.outfolder, "aligned_" + args.genome_assembly)
    ngstk.make_dir(map_genome_folder)

    mapping_genome_bam = os.path.join(
        map_genome_folder, args.sample_name + ".pe.q10.sort.bam")
    mapping_genome_bam_temp = os.path.join(
        map_genome_folder, args.sample_name + ".temp.bam")
    unmap_genome_bam = os.path.join(
        map_genome_folder, args.sample_name + "_unmap.bam")

    bt2_options = " --very-sensitive"
    bt2_options += " -X 2000"

    # samtools sort needs a temporary directory
    tempdir = tempfile.mkdtemp(dir=map_genome_folder)
    pm.clean_add(tempdir)

    cmd = tools.bowtie2 + " -p " + str(pm.cores)
    cmd += bt2_options
    cmd += " --rg-id " + args.sample_name
    cmd += " -x " + res.bt2_genome
    if args.paired_end:
        cmd += " -1 " + unmap_fq1 + " -2 " + unmap_fq2
    else:
        cmd += " -U " + unmap_fq1
    cmd += " | " + tools.samtools + " view -bS - -@ 1 "
    # cmd += " -f 2 -q 10"  # quality and pairing filter
    cmd += " | " + tools.samtools + " sort - -@ 1"
    cmd += " -T " + tempdir
    cmd += " -o " + mapping_genome_bam_temp

    # Split genome mapping result bamfile into two: high-quality aligned
    # reads (keepers) and unmapped reads (in case we want to analyze the
    # altogether unmapped reads)
    cmd2 = "samtools view -q 10 -b -@ " + str(pm.cores) + " "
    if args.paired_end:
        # add a step to accept only reads mapped in proper pair
        cmd2 += "-f 2 "

    cmd2 += mapping_genome_bam_temp + " > " + mapping_genome_bam

    def check_alignment_genome():
        ar = ngstk.count_mapped_reads(mapping_genome_bam, args.paired_end)
        pm.report_result("Aligned_reads", ar)
        rr = float(pm.get_stat("Raw_reads"))
        tr = float(pm.get_stat("Trimmed_reads"))
        pm.report_result("Alignment_rate", round(float(ar) * 100 /
                         float(tr), 2))
        pm.report_result("Total_efficiency", round(float(ar) * 100 /
                         float(rr), 2))

    pm.run([cmd, cmd2], mapping_genome_bam, follow=check_alignment_genome,
           container=pm.container)

    # Now produce the unmapped file
    unmap_cmd = "samtools view -b -@ " + str(pm.cores)
    if args.paired_end:
        # require both read and mate unmapped
        unmap_cmd += " -f 12 "
    else:
        # require only read unmapped
        unmap_cmd += " -f 4 "

    unmap_cmd += " " + mapping_genome_bam_temp + " > " + unmap_genome_bam
    pm.run(unmap_cmd, unmap_genome_bam, container=pm.container)
    # Remove temporary bam file from unmapped file production
    pm.clean_add(mapping_genome_bam_temp)

    pm.timestamp("### Remove dupes, build bigwig and bedgraph files")

    def estimate_lib_size(picard_log):
        # In millions of reads; contributed by Ryan
        # NOTE: from Picard manual: without optical duplicate counts,
        #       library size estimation will be inaccurate.
        cmd = ("awk -F'\t' -f " + tool_path("extract_picard_lib.awk") +
               " " + picard_log)
        picard_est_lib_size = pm.checkprint(cmd)
        pm.report_result("Picard_est_lib_size", picard_est_lib_size)

    def post_dup_aligned_reads(picard_log):
        # Number of aligned reads post tools.picard REMOVE_DUPLICATES
        cmd = ("awk -F'\t' -f " +
               tool_path("extract_post_dup_aligned_reads.awk") + " " +
               picard_log)
        pdar = pm.checkprint(cmd)
        ar = float(pm.get_stat("Aligned_reads"))
        rr = float(pm.get_stat("Raw_reads"))
        tr = float(pm.get_stat("Trimmed_reads"))
        dr = float(ar) - float(pdar)
        pm.report_result("Duplicate_reads", dr)
        pm.report_result("Dedup_aligned_reads", pdar)
        pm.report_result("Dedup_alignment_rate",
                         round(float(pdar) * 100 / float(tr), 2))
        pm.report_result("Dedup_total_efficiency",
                         round(float(pdar) * 100 / float(rr), 2))

    rmdup_bam = os.path.join(
        map_genome_folder, args.sample_name + ".pe.q10.sort.rmdup.bam")
    metrics_file = os.path.join(
        map_genome_folder, args.sample_name + "_picard_metrics_bam.txt")
    picard_log = os.path.join(
        map_genome_folder, args.sample_name + "_picard_metrics_log.txt")
    # the tools.picard command is being generated from OUTSIDE THE CONTAINER!!!
    # therefore, it doesn't know how to expand that variable!!!!
    # if I run as docker shell, it would expand, but not with exec!
    # This method works, but is messy
    # if pm.container is not None:
        # # target is a file, not output
        # picard_temp = os.path.join(map_genome_folder, "picard.txt")
        # cmd = "printenv PICARD >" + picard_temp
        # pm.run(cmd, picard_temp, container=pm.container, clean=True)
        # cmd = "cat " + picard_temp
        # picard = pm.checkprint(cmd).rstrip()
        # cmd3 = (tools.java + " -Xmx" + str(pm.javamem) + " -jar " + 
                # picard + " MarkDuplicates")
    # This also works, but is hard-coded...
    # TODO: Alternative thought, in pypiper, check if command uses shell,
    #       then check if command contains pipes...then if it does, split 
    #       on those pipes and add a singularity exec instance:// before
    #       each command, and let the host shell do the piping.
    if pm.container is not None:
        cmd3 = (tools.java + " -Xmx" + str(pm.javamem) + " -jar " + 
                "/home/tools/bin/picard.jar" + " MarkDuplicates")
    else:    
        cmd3 = (tools.java + " -Xmx" + str(pm.javamem) + " -jar " + 
                tools.picard + " MarkDuplicates")
    cmd3 += " INPUT=" + mapping_genome_bam
    cmd3 += " OUTPUT=" + rmdup_bam
    cmd3 += " METRICS_FILE=" + metrics_file
    cmd3 += " VALIDATION_STRINGENCY=LENIENT"
    cmd3 += " ASSUME_SORTED=true REMOVE_DUPLICATES=true > " + picard_log
    cmd4 = tools.samtools + " index " + rmdup_bam

    pm.run([cmd3, cmd4], rmdup_bam,
           follow=lambda: post_dup_aligned_reads(metrics_file),
           container=pm.container)

    # shift bam file and make bigwig file
    # this script is only compatible with paired-end at the moment
    if args.paired_end:
        shift_bed = os.path.join(
            map_genome_folder, args.sample_name + ".pe.q10.sort.rmdup.bed")
        cmd = tool_path("bam2bed_shift.pl") + " " + rmdup_bam
        pm.run(cmd, shift_bed, container=pm.container)
        bedGraph = os.path.join(map_genome_folder, args.sample_name +
                                ".pe.q10.sort.rmdup.bedGraph")
        cmd = tools.bedtools + " genomecov -bg -split"
        cmd += " -i " + shift_bed + " -g " + res.chrom_sizes + " > " + bedGraph
        norm_bedGraph = os.path.join(
            map_genome_folder, args.sample_name +
            ".pe.q10.sort.rmdup.norm.bedGraph")
        sort_bedGraph = os.path.join(
            map_genome_folder, args.sample_name +
            ".pe.q10.sort.rmdup.norm.sort.bedGraph")
        cmd2 = "{} {} {}".format(tool_path("norm_bedGraph.pl"),
                                 bedGraph, norm_bedGraph)
        bw_file = os.path.join(
            map_genome_folder, args.sample_name + ".pe.q10.rmdup.norm.bw")

        # bedGraphToBigWig requires lexicographical sort, which puts chr10
        # before chr2, for example
        # NOTE: original cmd3 is NOT container friendly...use bedSort instead
        #cmd3 = ("LC_COLLATE=C sort -k1,1 -k2,2n " + norm_bedGraph + " > " +
        #        sort_bedGraph)
        cmd3 = tools.bedSort + " " + norm_bedGraph + " " + sort_bedGraph
        cmd4 = (tools.bedGraphToBigWig + " " + sort_bedGraph + " " +
                res.chrom_sizes + " " + bw_file)
        pm.run([cmd, cmd2, cmd3, cmd4], bw_file, nofail=True,
               container=pm.container)

    # "Exact cuts" are what I call nucleotide-resolution tracks of exact bases
    # where the transposition (or DNAse cut) happened;
    # In the past I used wigToBigWig on a combined wig file, but this ends up
    # using a boatload of memory (more than 32GB); in contrast, running the
    # wig -> bw conversion on each chrom and then combining them with bigWigCat
    # requires much less memory. This was a memory bottleneck in the pipeline.
    pm.timestamp("### Computing exact sites")
    exact_folder = os.path.join(map_genome_folder + "_exact")
    temp_exact_folder = os.path.join(exact_folder, "temp")
    ngstk.make_dir(exact_folder)
    ngstk.make_dir(temp_exact_folder)
    temp_target = os.path.join(temp_exact_folder, "flag_completed")
    exact_target = os.path.join(exact_folder, args.sample_name + "_exact.bw")

    # this is the old way to do it (to be removed)
    # cmd = tool_path("bedToExactWig.pl")
    # cmd += " " + shift_bed
    # cmd += " " + res.chrom_sizes
    # cmd += " " + temp_exact_folder
    # cmd2 = "touch " + temp_target
    # pm.run([cmd, cmd2], temp_target, container=pm.container)

    # # Aside: since this bigWigCat command uses shell expansion, pypiper
    # # cannot profile memory. We could use glob.glob if we want to preserve
    # # memory; like so: glob.glob(os.path.join(...)). But I don't because
    # # bigWigCat uses little memory (<10GB).
    # # This also sets us up nicely to process chromosomes in parallel.
    # cmd = (tools.bigWigCat + " " + exact_target + " " +
    #        os.path.join(temp_exact_folder, "*.bw"))
    # pm.run(cmd, exact_target, container=pm.container)
    # pm.clean_add(os.path.join(temp_exact_folder, "*.bw"))

    cmd = tool_path("bamSitesToWig.py")
    cmd += " -b"  # request bed output
    cmd += " -i " + rmdup_bam
    cmd += " -c " + res.chrom_sizes
    cmd += " -o " + exact_target
    cmd += " -p " + str(max(1, int(pm.cores) * 2/3))
    cmd2 = "touch " + temp_target
    pm.run([cmd, cmd2], temp_target, container=pm.container)

    if not args.paired_end:
        # TODO, make this always (not just single-end)
        shift_bed = exact_target + ".bed"

    # TSS enrichment
    if not os.path.exists(res.TSS_file):
        print("Skipping TSS -- TSS enrichment requires TSS annotation file: {}"
              .format(res.TSS_file))
    else:
        pm.timestamp("### Calculate TSS enrichment")
        QC_folder = os.path.join(param.outfolder, "QC_" + args.genome_assembly)
        ngstk.make_dir(QC_folder)

        Tss_enrich = os.path.join(QC_folder, args.sample_name +
                                  ".TssEnrichment")
        cmd = tool_path("pyTssEnrichment.py")
        cmd += " -a " + rmdup_bam + " -b " + res.TSS_file + " -p ends"
        cmd += " -c " + str(pm.cores)
        cmd += " -e 2000 -u -v -s 4 -o " + Tss_enrich
        pm.run(cmd, Tss_enrich, nofail=True, container=pm.container)

        # Call Rscript to plot TSS Enrichment
        Tss_plot = os.path.join(QC_folder,  args.sample_name +
                                ".TssEnrichment.pdf")
        cmd = ("Rscript " +
               tool_path("ATAC_Rscript_TSSenrichmentPlot_pyPiper.R"))
        cmd += " " + Tss_enrich + " pdf"
        pm.run(cmd, Tss_plot, nofail=True, container=pm.container)

        # Always plot strand specific TSS enrichment.
        # added by Ryan 2/10/17 to calculate TSS score as numeric and to
        # include in summary stats. This could be done in prettier ways which
        # I'm open to. Just adding for the idea.
        with open(Tss_enrich) as f:
            floats = map(float, f)
        Tss_score = ((sum(floats[1950:2050]) / 100) /
                     (sum(floats[1:200]) / 200))
        pm.report_result("TSS_Score", Tss_score)
        try:
            # Just wrapping this in a try temporarily so that old versions of
            # pypiper will work. v0.6 release of pypiper adds this function
            pm.report_figure("TSS enrichment", Tss_plot)
        except:
            pass

        # fragment  distribution
        fragL = os.path.join(QC_folder, args.sample_name + ".fragLen.txt")
        frag_dist_tool = tool_path("fragment_length_dist.pl")
        cmd = build_command([tools.perl, frag_dist_tool, rmdup_bam, fragL])
        frag_length_counts_file = args.sample_name + ".frag_count.txt"
        fragL_count = os.path.join(QC_folder, frag_length_counts_file)
        cmd1 = "sort -n  " + fragL + " | uniq -c  > " + fragL_count
        fragL_dis1 = os.path.join(QC_folder, args.sample_name +
                                  ".fragL.distribution.pdf")
        fragL_dis2 = os.path.join(QC_folder, args.sample_name +
                                  ".fragL.distribution.txt")
        cmd2 = build_command(
            [tools.Rscript, tool_path("fragment_length_dist.R"),
             fragL, fragL_count, fragL_dis1, fragL_dis2])
        pm.run([cmd, cmd1, cmd2], fragL_dis1, nofail=True,
               container=pm.container)

    # Peak calling

    pm.timestamp("### Call peaks")

    def report_peak_count():
        num_peaksfile_lines = int(ngstk.count_lines(peak_output_file).strip())
        num_peaks = max(0, num_peaksfile_lines - 1)
        pm.report_result("Peak_count", num_peaks)

    peak_folder = os.path.join(param.outfolder, "peak_calling_" +
                               args.genome_assembly)
    ngstk.make_dir(peak_folder)
    peak_output_file = os.path.join(peak_folder,  args.sample_name +
                                    "_peaks.narrowPeak")
    peak_input_file = shift_bed

    if args.peak_caller == "fseq":
        fseq_cmd_chunks = [tools.fseq, ("-o", peak_folder)]

        # Parse only a subset of fseq options.
        for fseq_opt in ["of", "l", "t", "s"]:
            fseq_value = param.fseq[fseq_opt]
            # TODO: use more natural try/except once PipelineManager parameters
            #       AD is strict.
            if fseq_value == fseq_opt:
                # Non-strict pipeline parameters AttributeDict returns key
                # itself if missing.
                continue
            # We're building a command, so even non-text values need no special
            # handling.
            fseq_optval = ("-{}".format(fseq_opt), fseq_value)
            fseq_cmd_chunks.append(fseq_optval)

        # Create the peak calling command
        fseq_cmd = build_command(fseq_cmd_chunks)

        # Create the file merge/delete commands.
        chrom_peak_files = os.path.join(peak_folder, "*.npf")
        merge_chrom_peaks_files = (
            "cat {peakfiles} > {combined_peak_file}"
            .format(peakfiles=chrom_peak_files,
                    combined_peak_file=peak_output_file))
        #delete_chrom_peaks_files = "rm {}".format(chrom_peak_files)
        pm.clean_add(chrom_peak_files)

        # Pypiper serially executes the commands.
        cmd = [fseq_cmd, merge_chrom_peaks_files, delete_chrom_peaks_files]

    else:
        # MACS2
        macs_cmd_chunks = [
            "{} callpeak".format(tools.macs2),
            ("-t", peak_input_file),
            "-f BED",
            ("-g", args.genome_size),
            ("--outdir", peak_folder),
            ("-n", args.sample_name),
            ("-q", param.macs2.q),
            ("--shift", param.macs2.shift),
            "--nomodel"
        ]
        # Note: required input file is non-positional ("treatment" file -t)
        cmd = build_command(macs_cmd_chunks)

    # Call peaks and report peak count.
    pm.run(cmd, peak_output_file, follow=report_peak_count,
           container=pm.container)

    # Filter peaks in blacklist.
    if os.path.exists(res.blacklist):
        filter_peak = os.path.join(peak_folder, args.sample_name +
                                   "_peaks.narrowPeak.rmBlacklist")
        cmd = (tools.bedtools + " intersect " + " -a " + peak_output_file +
               " -b " + res.blacklist + " -v  >" + filter_peak)

        pm.run(cmd, filter_peak, container=pm.container)

    pm.timestamp("### # Calculate fraction of reads in peaks (FRIP)")

    frip = calc_frip(rmdup_bam, peak_output_file, frip_func=ngstk.simple_frip,
                     pipeline_manager=pm)
    pm.report_result("FRIP", frip)

    if args.frip_ref_peaks and os.path.exists(args.frip_ref_peaks):
        # Use an external reference set of peaks instead of the peaks called
        # from this run
        frip_ref = calc_frip(rmdup_bam, args.frip_ref_peaks,
                             frip_func=ngstk.simple_frip, pipeline_manager=pm)
        pm.report_result("FRIP_ref", frip_ref)

    pm.stop_pipeline()


if __name__ == '__main__':
    pm = None
    # TODO: remove once ngstk become less instance-y, more function-y.
    ngstk = None
    try:
        sys.exit(main())
    except KeyboardInterrupt:
        print("Pipeline aborted.")
        sys.exit(1)<|MERGE_RESOLUTION|>--- conflicted
+++ resolved
@@ -3,25 +3,17 @@
 ATACseq  pipeline
 """
 
-<<<<<<< HEAD
-=======
 __author__ = ["Jin Xu", "Nathan Sheffield"]
 __email__ = "xujin937@gmail.com"
 __version__ = "0.6.1"
 
 
-
->>>>>>> d4c55ec4
 from argparse import ArgumentParser
 import os
 import sys
 import tempfile
 import pypiper
 from pypiper import build_command
-
-__author__ = ["Jin Xu", "Nathan Sheffield"]
-__email__ = "xujin937@gmail.com"
-__version__ = "0.6.1"
 
 TOOLS_FOLDER = "tools"
 PEAK_CALLERS = ["fseq", "macs2"]
