#!/usr/bin/env python
"""
ATACseq  pipeline
"""
__author__=["Jin Xu", "Nathan Sheffield"]
__email__="xujin937@gmail.com"

from argparse import ArgumentParser
from datetime import datetime
import os
import re
import sys
import subprocess
import yaml 

import pypiper
from _version import __version__

# Argument Parsing from yaml file 
# #######################################################################################
parser = ArgumentParser(description='Pipeline')
parser = pypiper.add_pypiper_args(parser, all_args = True)
#parser = pypiper.add_pypiper_args(parser, groups = ['all'])  # future version

#Add any pipeline-specific arguments
parser.add_argument('-gs', '--genome-size', default="hs", dest='genomeS',type=str, 
					help='genome size for MACS2')

parser.add_argument('--frip-ref-peaks', default=None, dest='frip_ref_peaks',type=str, 
					help='Reference peak set for calculating FRIP')

parser.add_argument('--pyadapt', action="store_true",
					help="Use pyadapter_trim for trimming? [Default: False]")

<<<<<<< HEAD
parser.add_argument("--prealignments", default=[], type=str, nargs="+",
					help="List of reference genomes to align to before primary alignment.")

parser.add_argument("-V", "--version", action="version",
          			version="%(prog)s {v}".format(v=__version__))
=======
parser.add_argument("-V", "--version", action="version",
          version="%(prog)s {v}".format(v=__version__))
>>>>>>> 6648cc44

args = parser.parse_args()

 # it always paired-end sequencing for ATACseq
if args.single_or_paired == "paired":
	args.paired_end = True
else:
	args.paired_end = True

# Initialize
outfolder = os.path.abspath(os.path.join(args.output_parent, args.sample_name))
pm = pypiper.PipelineManager(name="ATACseq", outfolder=outfolder, args=args, version=__version__)
ngstk = pypiper.NGSTk(pm=pm)

# Convenience alias 
tools = pm.config.tools
param = pm.config.parameters
res = pm.config.resources

def get_bowtie2_index(genomes_folder, genome_assembly):
	"""
	Convenience function
	Retuns the bowtie2 index prefix (to be passed to bowtie2) for a genome assembly that follows
	the folder structure produced by the RefGenie reference builder.
	"""
	return(os.path.join(genomes_folder, genome_assembly, "indexed_bowtie2", genome_assembly))


def count_alignment(assembly_identifier, aligned_bam, paired_end = args.paired_end):
	""" 
	This function counts the aligned reads and alignment rate and reports statistics. You
	must have previously reported a "Trimmed_reads" result to get alignment rates. It is useful
	as a follow function after any alignment step to quantify and report the number of reads
	aligning, and the alignment rate to that reference.
	:param:	aligned_bam	String pointing to the aligned bam file.
	:param: assembly_identifier	String identifying the reference to which you aligned (can be anything)
	"""
	ar = ngstk.count_mapped_reads(aligned_bam, paired_end)
	pm.report_result("Aligned_reads_" + assembly_identifier, ar)
	try:
		# wrapped in try block in case Trimmed_reads is not reported in this pipeline.
		tr = float(pm.get_stat("Trimmed_reads"))
		pm.report_result("Alignment_rate_" + assembly_identifier, round(float(ar) *
 100 / float(tr), 2))
	except:

		pass


def align(unmap_fq1, unmap_fq2, assembly_identifier, assembly_bt2, aligndir=None, bt2_options=None):
	"""
	A helper function to run alignments in series, so you can run one alignment followed
	by another; this is useful for successive decoy alignments.
	"""
	if os.path.exists(os.path.dirname(assembly_bt2)):
		pm.timestamp("### Map to " + assembly_identifier)
		if not aligndir:
			sub_outdir = os.path.join(param.outfolder, "aligned_" + args.genome_assembly + "_" + assembly_identifier)
		else:
			sub_outdir = os.path.join(param.outfolder, aligndir)

		ngstk.make_dir(sub_outdir)
		mapped_bam = os.path.join(sub_outdir, args.sample_name + "_" + assembly_identifier + ".bam")
		
		if not bt2_options:
			# Default options
			bt2_options = " -k 1"  # Return only 1 alignment
			bt2_options += " -D 20 -R 3 -N 1 -L 20 -i S,1,0.50"
			bt2_options += " -X 2000"

		# Build bowtie2 command
		cmd = tools.bowtie2 + " -p " + str(pm.cores)
		cmd += bt2_options
		cmd += " -x " + assembly_bt2
		cmd += " -1 " + unmap_fq1  + " -2 " + unmap_fq2
		cmd += " | " + tools.samtools + " view -bS - -@ 1"  # convert to bam
		cmd += " | " + tools.samtools + " sort - -@ 1" + " -o " + mapped_bam  # sort output
		cmd += " > " + mapped_bam

		pm.run(cmd, mapped_bam, follow = lambda: count_alignment(assembly_identifier, mapped_bam))

		# filter genome reads not mapped 
		unmapped_bam = os.path.join(sub_outdir, args.sample_name + "_unmap_" + assembly_identifier + ".bam")
		cmd = tools.samtools + " view -b -@ " + str(pm.cores) + " -f 12  "
		cmd +=  mapped_bam + " > " + unmapped_bam

		out_fastq_pre = os.path.join(sub_outdir, args.sample_name + "_unmap_" + assembly_identifier)
		cmd2, unmap_fq1, unmap_fq2 = ngstk.bam_to_fastq_awk(unmapped_bam, out_fastq_pre, args.paired_end)
		pm.run([cmd,cmd2], unmap_fq2)
		return unmap_fq1, unmap_fq2
	else:
		print("No " + assembly_identifier + " index found at " + os.path.dirname(assembly_bt2))
		return unmap_fq1, unmap_fq2


# Set up reference resource according to genome prefix.
gfolder = os.path.join(res.genomes, args.genome_assembly)
res.chrom_sizes = os.path.join(gfolder, args.genome_assembly + ".chromSizes")
#res.TSS_file = os.path.join(gfolder, args.genome_assembly + ".refseq.TSS.txt")
res.TSS_file = os.path.join(gfolder, args.genome_assembly + "_TSS.tsv")
res.blacklist = os.path.join(gfolder, args.genome_assembly + ".blacklist.bed")

# Bowtie2 indexes for various assemblies
res.bt2_chrM = get_bowtie2_index(res.genomes, args.genome_assembly + "_chrM2x")
res.bt2_genome = get_bowtie2_index(res.genomes, args.genome_assembly)

# Set up a link to relative scripts included in the repo
tools.scripts_dir = os.path.join(os.path.dirname(os.path.dirname(os.path.realpath(__file__))), "tools")

# Adapter file can be set in the config; but if left null, we use a default.
if not res.adapter:
	res.adapter = os.path.join(tools.scripts_dir, "NexteraPE-PE.fa")


output = outfolder
param.outfolder = outfolder

################################################################################
print("Local input file: " + args.input[0]) 
print("Local input file: " + args.input2[0]) 

pm.report_result("File_mb", ngstk.get_file_size([args.input, args.input2]))
pm.report_result("Read_type", args.single_or_paired)
pm.report_result("Genome", args.genome_assembly)

# ATACseq pipeline
# Each (major) step should have its own subfolder

raw_folder = os.path.join(param.outfolder, "raw/")
fastq_folder = os.path.join(param.outfolder, "fastq/")

pm.timestamp("### Merge/link and fastq conversion: ")
# This command will merge multiple inputs so you can use multiple sequencing lanes
# in a single pipeline run. 
local_input_files = ngstk.merge_or_link([args.input, args.input2], raw_folder, args.sample_name)
cmd, out_fastq_pre, unaligned_fastq = ngstk.input_to_fastq(local_input_files, args.sample_name, args.paired_end, fastq_folder)
pm.run(cmd, unaligned_fastq, 
	follow=ngstk.check_fastq(local_input_files, unaligned_fastq, args.paired_end))
pm.clean_add(out_fastq_pre + "*.fastq", conditional = True)
print(local_input_files)

# Adapter trimming
pm.timestamp("### Adapter trimming: ")

if args.pyadapt:
	trimming_prefix = os.path.join(fastq_folder, args.sample_name)
	trimmed_fastq = out_fastq_pre + "_R1.trim.fastq"
	trimmed_fastq_R2 = out_fastq_pre + "_R2_trim.fastq"
	cmd = os.path.join(tools.scripts_dir, "pyadapter_trim.py")
	cmd += " -a " + local_input_files[0]
	cmd += " -b " + local_input_files[1]
	cmd += " -o " + out_fastq_pre
	cmd += " -u"
	#TODO make pyadapt give options for output file name.
else:

	trimming_prefix = os.path.join(fastq_folder, args.sample_name)
	trimmed_fastq = trimming_prefix + "_R1_trimmed.fq"
	trimmed_fastq_R2 = trimming_prefix + "_R2_trimmed.fq"
	cmd = tools.java +" -Xmx" + str(pm.mem) +" -jar " + tools.trimmo + " PE " + " -threads " + str(pm.cores) + " "
	cmd += local_input_files[0] + " "
	cmd += local_input_files[1] + " " 
	cmd += trimmed_fastq + " "
	cmd += trimming_prefix + "_R1_unpaired.fq "
	cmd += trimmed_fastq_R2 + " "
	cmd += trimming_prefix + "_R2_unpaired.fq "
	#cmd +=  "ILLUMINACLIP:"+ paths.adapter + ":2:30:10:LEADING:3TRAILING:3SLIDINGWINDOW:4:15MINLEN:36" 
	cmd +=  "ILLUMINACLIP:"+ res.adapter + ":2:30:10" 
	#def check_trim():
	        #n_trim = float(myngstk.count_reads(trimmed_fastq, args.paired_end))
	#        rr = float(pm.get_stat("Raw_reads"))
	#        pm.report_result("Trimmed_reads", n_trim)
	#        pm.report_result("Trim_loss_rate", round((rr - n_trim) * 100 / rr, 2))
pm.run(cmd, trimmed_fastq,
	follow = ngstk.check_trim(trimmed_fastq, trimmed_fastq_R2, args.paired_end,
		fastqc_folder = os.path.join(param.outfolder, "fastqc/")))

pm.clean_add(os.path.join(fastq_folder, "*.fq"), conditional=True)
pm.clean_add(os.path.join(fastq_folder, "*.log"), conditional=True)
# End of Adapter trimming 

# Prealignments

# Mapping to chrM first 
bt2_options = " -k 1"  # Return only 1 alignment
bt2_options += " -D 20 -R 3 -N 1 -L 20 -i S,1,0.50"
bt2_options += " -X 2000"
unmap_fq1, unmap_fq2 = align(trimmed_fastq, trimmed_fastq_R2, "chrM", res.bt2_chrM, 
	aligndir="prealignments", 
	bt2_options=bt2_options)

# Map to any other requested prealignments
for reference in args.prealignments:
	unmap_fq1, unmap_fq2 = align(unmap_fq1, unmap_fq2, reference, 
		get_bowtie2_index(res.genomes, reference),
		aligndir="prealignments")

pm.timestamp("### Map to genome")
map_genome_folder = os.path.join(param.outfolder, "aligned_" + args.genome_assembly)
ngstk.make_dir(map_genome_folder)

mapping_genome_bam = os.path.join(map_genome_folder, args.sample_name + ".pe.q10.sort.bam")
mapping_genome_bam_temp = os.path.join(map_genome_folder, args.sample_name + ".temp.bam")
unmap_genome_bam = os.path.join(map_genome_folder, args.sample_name + "_unmap.bam")

bt2_options = " --very-sensitive"
bt2_options += " -X 2000"

cmd = tools.bowtie2 + " -p " + str(pm.cores)
cmd += bt2_options
cmd += " -x " +  res.bt2_genome
cmd += " -1 " + unmap_fq1  + " -2 " + unmap_fq2
cmd += " | " + tools.samtools + " view -bS - -@ 1 "
#cmd += " -f 2 -q 10"  # quality and pairing filter
cmd += " | " + tools.samtools + " sort - -@ 1" + " -o " + mapping_genome_bam_temp

# Split genome mapping result bamfile into two: high-quality aligned reads (keepers)
# and unmapped reads (in case we want to analyze the altogether unmapped reads)
cmd2 = "samtools view -f 2 -q 10 -b -@ " + str(pm.cores) + " " + mapping_genome_bam_temp
cmd2 += " > " + mapping_genome_bam 

def check_alignment_genome():
	ar = ngstk.count_mapped_reads(mapping_genome_bam, args.paired_end)
	pm.report_result("Aligned_reads", ar)
	rr = float(pm.get_stat("Raw_reads"))
	tr = float(pm.get_stat("Trimmed_reads"))
	pm.report_result("Alignment_rate", round(float(ar) *
 100 / float(tr), 2))
	pm.report_result("Total_efficiency", round(float(ar) * 100 / float(rr), 2))

pm.run([cmd, cmd2], mapping_genome_bam, follow = check_alignment_genome)

cmd = "samtools view -f 12 -b -@ " + str(pm.cores) + " " + mapping_genome_bam_temp
cmd += " > " + unmap_genome_bam
pm.run(cmd, unmap_genome_bam)

pm.timestamp("### Remove dupes, build bigwig and bedgraph files")

def estimate_lib_size(picard_log):
	# In millions of reads; contributed by Ryan
	# Could probably be made more stable
	#cmd = '`awk "BEGIN { print $(cat ' + picard_log + ' | tail -n 3 | head -n 1 | cut -f9)/1000000 }"`'
	cmd = "awk -F'\t' -f " + os.path.join(tools.scripts_dir, "extract_picard_lib.awk") + " " + picard_log
	picard_est_lib_size = pm.checkprint(cmd)
	pm.report_result("Picard_est_lib_size", picard_est_lib_size)
 
rmdup_bam =  os.path.join(map_genome_folder, args.sample_name + ".pe.q10.sort.rmdup.bam")
metrics_file = os.path.join(map_genome_folder, args.sample_name + "_picard_metrics_bam.txt")
picard_log = os.path.join(map_genome_folder, args.sample_name + "_picard_metrics_log.txt")
cmd3 =  tools.java + " -Xmx" + str(pm.javamem) +  " -jar " + tools.picard + " MarkDuplicates"
cmd3 += " INPUT=" + mapping_genome_bam 
cmd3 += " OUTPUT=" + rmdup_bam 
cmd3 += " METRICS_FILE=" + metrics_file 
cmd3 += " VALIDATION_STRINGENCY=LENIENT"
cmd3 += " ASSUME_SORTED=true REMOVE_DUPLICATES=true > " +  picard_log
cmd4 = tools.samtools + " index " + rmdup_bam 

pm.run([cmd3,cmd4], rmdup_bam, follow = lambda: estimate_lib_size(metrics_file))

# shift bam file and make bigwig file
shift_bed = os.path.join(map_genome_folder ,  args.sample_name + ".pe.q10.sort.rmdup.bed")
cmd = os.path.join(tools.scripts_dir, "bam2bed_shift.pl " +  rmdup_bam)
pm.run(cmd,shift_bed)
bedGraph = os.path.join( map_genome_folder , args.sample_name + ".pe.q10.sort.rmdup.bedGraph") 
cmd = tools.bedtools + " genomecov -bg -split"
cmd += " -i " + shift_bed + " -g " + res.chrom_sizes + " > " + bedGraph
norm_bedGraph = os.path.join(map_genome_folder , args.sample_name + ".pe.q10.sort.rmdup.norm.bedGraph")
sort_bedGraph = os.path.join(map_genome_folder , args.sample_name + ".pe.q10.sort.rmdup.norm.sort.bedGraph")
cmd2 = os.path.join(tools.scripts_dir, "norm_bedGraph.pl "  + bedGraph + " " + norm_bedGraph)
bw_file =  os.path.join(map_genome_folder , args.sample_name + ".pe.q10.rmdup.norm.bw")

# bedGraphToBigWig requires lexographical sort, which puts chr10 before chr2, for example
cmd3 = "LC_COLLATE=C sort -k1,1 -k2,2n " + norm_bedGraph + " > " + sort_bedGraph
cmd4 = tools.bedGraphToBigWig + " " + sort_bedGraph + " " + res.chrom_sizes + " " + bw_file
pm.run([cmd, cmd2, cmd3, cmd4], bw_file)


# "Exact cuts" are what I call nucleotide-resolution tracks of exact bases where the
# transposition (or DNAse cut) happened;
# In the past I used wigToBigWig on a combined wig file, but this ends up using a boatload
# of memory (more than 32GB); in contrast, running the wig -> bw conversion on each chrom
# and then combining them with bigWigCat requires much less memory. This was a memory bottleneck
# in the pipeline.
pm.timestamp("### Computing exact sites")
exact_folder = os.path.join(map_genome_folder + "_exact")
temp_exact_folder = os.path.join(exact_folder, "temp")
ngstk.make_dir(exact_folder)
ngstk.make_dir(temp_exact_folder)
temp_target = os.path.join(temp_exact_folder, "flag_completed")
exact_target = os.path.join(exact_folder, args.sample_name + "_exact.bw")

# cmd = os.path.join(tools.scripts_dir, "bedToExactWig.pl")
# cmd += " " + shift_bed
# cmd += " " + res.chrom_sizes
# cmd += " " + temp_exact_folder
# cmd2 = "touch " + temp_target
# pm.run([cmd, cmd2], temp_target)

# # Aside: since this bigWigCat command uses shell expansion, pypiper cannot profile memory.
# # we could use glob.glob if we want to preserve memory. like so: glob.glob(os.path.join(...))
# # But I don't because bigWigCat uses little memory (<10GB).
# # This also sets us up nicely to process chromosomes in parallel.
# cmd = tools.bigWigCat + " " + exact_target + " " + os.path.join(temp_exact_folder, "*.bw")
# pm.run(cmd, exact_target)
# pm.clean_add(os.path.join(temp_exact_folder, "*.bw"))

cmd = os.path.join(tools.scripts_dir, "bamSitesToWig.py")
cmd += " -i " + rmdup_bam
cmd += " -c " + res.chrom_sizes
cmd += " -o " + exact_target
cmd += " -p " + str(max(1, int(pm.cores) * 2/3))
cmd2 = "touch " + temp_target
pm.run([cmd, cmd2], temp_target)

# TSS enrichment 
if os.path.exists(res.TSS_file):
	pm.timestamp("### Calculate TSS enrichment")
	QC_folder = os.path.join(param.outfolder, "QC_" + args.genome_assembly)
	ngstk.make_dir(QC_folder)

	Tss_enrich =  os.path.join(QC_folder ,  args.sample_name + ".TssEnrichment") 
	cmd = os.path.join(tools.scripts_dir, "pyMakeVplot.py")
	cmd += " -a " + rmdup_bam + " -b " + res.TSS_file + " -p ends -e 2000 -u -v -s 4 -o " + Tss_enrich
	pm.run(cmd, Tss_enrich)

	# Always plot strand specific TSS enrichment. 
	#added by Ryan 2/10/17 to calculate TSS score as numeric and to include in summary stats
	#This could be done in prettier ways which I'm open to. Just adding for the idea
	#with open("A34912-CaudateNucleus-RepA_hg19.srt.rmdup.flt.RefSeqTSS") as f:
	with open(Tss_enrich) as f:
		floats = map(float,f)
	Tss_score = (sum(floats[1950:2050])/100)/(sum(floats[1:200])/200)
	pm.report_result("TSS_Score", Tss_score)
	
	#python /seq/ATAC-seq/Code/pyMakeVplot.py -a $outdir_map/$output.pe.q10.sort.rmdup.bam -b /seq/chromosome/hg19/hg19_refseq_genes_TSS.txt -p ends -e 2000 -u -v -o $outdir_qc/$output.TSSenrich

	# fragment  distribution
	fragL= os.path.join(QC_folder ,  args.sample_name +  ".fragLen.txt")
	cmd = os.path.join("perl " + tools.scripts_dir, "fragment_length_dist.pl " + rmdup_bam + " " +  fragL)
	fragL_count= os.path.join(QC_folder ,  args.sample_name +  ".frag_count.txt")
	cmd1 = "sort -n  " + fragL + " | uniq -c  > " + fragL_count
	fragL_dis1= os.path.join(QC_folder, args.sample_name +  ".fragL.distribution.pdf")
	fragL_dis2= os.path.join(QC_folder, args.sample_name +  ".fragL.distribution.txt")
	cmd2 = "Rscript " +  os.path.join(tools.scripts_dir, "fragment_length_dist.R") + " " + fragL + " " + fragL_count + " " + fragL_dis1 + " "  + fragL_dis2 

	pm.run([cmd,cmd1,cmd2], fragL_dis1)

else:
	# If the TSS annotation is missing, print a message
	print("TSS enrichment calculation requires a TSS annotation file here:" + res.TSS_file)

#perl /seq/ATAC-seq/Code/fragment_length_dist.pl $outdir_map/$output.pe.q10.sort.rmdup.bam $outdir_qc/$output.fragL.txt
#sort -n $outdir_qc/$output.fragL.txt | uniq -c > $outdir_qc/$output.frag.sort.txt
#Rscript /seq/ATAC-seq/Code/fragment_length_dist.R $outdir_qc/$output.fragL.txt $outdir_qc/$output.frag.sort.txt $outdir_qc/$output.fragment_length_distribution.pdf $outdir_qc/$output.fragment_length_distribution.txt

# peak calling 
peak_folder = os.path.join(param.outfolder, "peak_calling_" + args.genome_assembly )
ngstk.make_dir(peak_folder)

peak_file= os.path.join(peak_folder ,  args.sample_name + "_peaks.narrowPeak")
cmd = tools.macs2 + " callpeak "
cmd += " -t  " + shift_bed 
cmd += " -f BED " 
cmd += " -g "  +  str(args.genomeS)
cmd +=  " --outdir " + peak_folder +  " -n " + args.sample_name 
cmd += "  -q " + str(param.macs2.q)
cmd +=  " --shift " + str(param.macs2.shift) + " --nomodel "  
pm.run(cmd, peak_file)


# filter peaks in blacklist 
if os.path.exists(res.blacklist):
	filter_peak = os.path.join(peak_folder ,  args.sample_name + "_peaks.narrowPeak.rmBlacklist")
	cmd = tools.bedtools  + " intersect " + " -a " + peak_file + " -b " + res.blacklist + " -v  >"  +  filter_peak

	pm.run(cmd,filter_peak)
#bedtools intersect -a $outdir_peak/$peakFile -b /seq/ATAC-seq/Data/JDB_blacklist.bed -v > $outdir_peak/$output$filename.filterBL.bed

#macs2  callpeak -t  $outdir_map/$output.pe.q10.sort.rmdup.bed -f BED  -g $gsize --outdir $outdir_peak  -q 0.01 -n $outdir_peak/$output --nomodel  --shift # 0  
# remove blacklist
#Need to do


pm.timestamp("### # Calculate fraction of reads in peaks (FRIP)")

cmd = ngstk.simple_frip(rmdup_bam, peak_file)
rip = pm.checkprint(cmd)
ar = pm.get_stat("Aligned_reads")
print(ar, rip)
pm.report_result("FRIP", float(rip) / float(ar))

if args.frip_ref_peaks and os.path.exists(args.frip_ref_peaks):
	# Use an external reference set of peaks instead of the peaks called from this run
	cmd = ngstk.simple_frip(rmdup_bam, args.frip_ref_peaks)
	rip = pm.checkprint(cmd)
	ar = pm.get_stat("Aligned_reads")
	print(ar, rip)
	pm.report_result("FRIP_ref", float(rip) / float(ar))

pm.stop_pipeline()



# Old way to do mapping and bam conversion in two steps.
# mapping_chrM_sam = os.path.join(map_chrM_folder, args.sample_name + ".chrM.sam")
# cmd = tools.bowtie2 + " -p " + str(pm.cores)
# cmd += " -k 1"  # Return only 1 alignment on the mitochondria. Deals with 2x circular fix.
# cmd += " --very-sensitive " + " -x " +  res.bt2_chrM
# cmd += " -1 " + trimmed_fastq  + " -2 " + trimmed_fastq_R2 + " -S " + mapping_chrM_sam
# pm.run(cmd, mapping_chrM_sam, follow = check_alignment_chrM)
# # convert to bam
# mapping_chrM_bam = os.path.join(map_chrM_folder, args.sample_name + ".chrM.bam")
# cmd = tools.samtools + " view -Sb -@ " + str(pm.cores)
# cmd += " " + mapping_chrM_sam + " > " + mapping_chrM_bam
# pm.run(cmd, mapping_chrM_bam)

# # clean up sam files
# pm.clean_add(mapping_chrM_sam)

# mapping_genome_sam = os.path.join(map_genome_folder, args.sample_name + ".genome.sam")
# cmd = tools.bowtie2 + " -p " + str(pm.cores) # + str(param.bowtie2.p)
# cmd += " --very-sensitive " + " -x " +  res.ref_pref
# cmd += " -1 " + unmap_fq1  + " -2 " + unmap_fq2 + " -S " + mapping_genome_sam
# pm.run(cmd, mapping_genome_sam, follow = check_alignment_genome)
# # convert to bam
# mapping_genome_bam = os.path.join(map_genome_folder, args.sample_name + ".genome.bam")
# # Filter only properly paired
# cmd = tools.samtools + " view -Sb -@ " + str(pm.cores) + " -f 2 -q 10 " + mapping_genome_sam 
# cmd += " | " + tools.samtools + " sort - -@ " + str(pm.cores) + " -o " + mapping_genome_bam  
# pm.run(cmd, mapping_genome_bam)#	Need to added
# # clean up sam files
# pm.clean_add(mapping_genome_sam)<|MERGE_RESOLUTION|>--- conflicted
+++ resolved
@@ -32,16 +32,12 @@
 parser.add_argument('--pyadapt', action="store_true",
 					help="Use pyadapter_trim for trimming? [Default: False]")
 
-<<<<<<< HEAD
 parser.add_argument("--prealignments", default=[], type=str, nargs="+",
 					help="List of reference genomes to align to before primary alignment.")
 
 parser.add_argument("-V", "--version", action="version",
           			version="%(prog)s {v}".format(v=__version__))
-=======
-parser.add_argument("-V", "--version", action="version",
-          version="%(prog)s {v}".format(v=__version__))
->>>>>>> 6648cc44
+
 
 args = parser.parse_args()
 
