#!/usr/bin/env python
"""
ATACseq  pipeline
"""

__author__ = ["Jin Xu", "Nathan Sheffield"]
__email__ = "xujin937@gmail.com"
__version__ = "0.4.0"


from argparse import ArgumentParser
import os
import sys
import pypiper



PEAK_CALLERS = ["fseq", "macs2"]
TRIMMERS = ["trimmomatic", "pyadapt", "skewer"]



def parse_arguments():
	"""
	Parse command-line arguments passed to the pipeline.
	"""
	# Argument Parsing from yaml file 
	# #######################################################################################
	parser = ArgumentParser(description='Pipeline')
	parser = pypiper.add_pypiper_args(parser, all_args = True)
	#parser = pypiper.add_pypiper_args(parser, groups = ['all'])  # future version

	# Pipeline-specific arguments
	parser.add_argument("-gs", "--genome-size", default="hs", type=str,
						help="genome size for MACS2")

	parser.add_argument("--frip-ref-peaks", default=None,
						dest="frip_ref_peaks", type=str,
						help="Reference peak set for calculating FRIP")

	parser.add_argument("--peak-caller", dest="peak_caller",
						default="macs2", choices=PEAK_CALLERS,
						help="Name of peak caller")

	parser.add_argument("--trimmer", dest="trimmer",
						default="trimmomatic", choices=TRIMMERS,
						help="Name of read trimming program")

	parser.add_argument("--prealignments", default=[], type=str, nargs="+",
						help="Space-delimited list of reference genomes to align to before primary alignment.")

	parser.add_argument("-V", "--version", action="version",
	          			version="%(prog)s {v}".format(v=__version__))

	args = parser.parse_args()

    # TODO: determine if it's safe to handle this requirement with argparse.
	# It may be that communication between pypiper and a pipeline via
	# the pipeline interface (and/or) looper, and how the partial argument
	# parsing is handled, that makes this more favorable.
	if not args.input:
		parser.print_help()
		raise SystemExit

	return args



def build_command(chunks):
	"""
	Create a command from various parts.

	The parts provided may include a base, flags, option-bound arguments, and
	positional arguments. Each element must be either a string or a two-tuple.
	Raw strings are interpreted as either the command base, a pre-joined
	pair (or multiple pairs) of option and argument, a series of positional
	arguments, or a combination of those elements. The only modification they
	undergo is trimming of any space characters from each end.

	:param Iterable[str | (str, str | NoneType)] chunks: the collection of the
		command components to interpret, modify, and join to create a
		single meaningful command
	:return str: the single meaningful command built from the given components
	:raise ValueError: if no command parts are provided
	"""

	if not chunks:
		raise ValueError("No command parts: {} ({})".format(chunks, type(chunks)))

	if isinstance(chunks, str):
		return chunks

	parsed_pieces = []

	for cmd_part in chunks:
		if cmd_part is None:
			continue
		try:
			# Trim just space, not all whitespace.
			# This prevents damage to an option that specifies,
			# say, tab as a delimiter.
			parsed_pieces.append(cmd_part.strip(" "))
		except AttributeError:
			option, argument = cmd_part
			if argument is not None:
				option, argument = option.strip(" "), str(argument).strip(" ")
				parsed_pieces.append("{} {}".format(option, argument))

	return " ".join(parsed_pieces)



def main():
	"""
	Main pipeline process.
	"""

	args = parse_arguments()

    # TODO: for now, paired end sequencing input is required.
	if args.single_or_paired == "paired":
		args.paired_end = True
	else:
		args.paired_end = True

	# Initialize
	outfolder = os.path.abspath(os.path.join(args.output_parent, args.sample_name))
	pm = pypiper.PipelineManager(name="ATACseq", outfolder=outfolder, args=args, version=__version__)
	ngstk = pypiper.NGSTk(pm=pm)

	# Convenience alias 
	tools = pm.config.tools
	param = pm.config.parameters
	res = pm.config.resources

	def get_bowtie2_index(genomes_folder, genome_assembly):
		"""
		Convenience function
		Returns the bowtie2 index prefix (to be passed to bowtie2) for a genome assembly that follows
		the folder structure produced by the RefGenie reference builder.
		"""
		return(os.path.join(genomes_folder, genome_assembly, "indexed_bowtie2", genome_assembly))


	def count_alignment(assembly_identifier, aligned_bam, paired_end):
		""" 
		This function counts the aligned reads and alignment rate and reports statistics. You
		must have previously reported a "Trimmed_reads" result to get alignment rates. It is useful
		as a follow function after any alignment step to quantify and report the number of reads
		aligning, and the alignment rate to that reference.

		:param str	aligned_bam: Path to the aligned bam file.
		:param str assembly_identifier:	String identifying the reference to which you aligned (can be anything)
		:param bool paired_end: Whether the sequencing employed a paired-end strategy.
		"""
		ar = ngstk.count_mapped_reads(aligned_bam, paired_end)
		pm.report_result("Aligned_reads_" + assembly_identifier, ar)
		try:
			# wrapped in try block in case Trimmed_reads is not reported in this pipeline.
			tr = float(pm.get_stat("Trimmed_reads"))
			pm.report_result("Alignment_rate_" + assembly_identifier, round(float(ar) * 100 / float(tr), 2))
		except:
			pass


	def align(unmap_fq1, unmap_fq2, assembly_identifier, assembly_bt2, aligndir=None, bt2_options=None):
		"""
		A helper function to run alignments in series, so you can run one alignment followed
		by another; this is useful for successive decoy alignments.
		"""
		if os.path.exists(os.path.dirname(assembly_bt2)):
			pm.timestamp("### Map to " + assembly_identifier)
			if not aligndir:
				sub_outdir = os.path.join(param.outfolder, "aligned_" + args.genome_assembly + "_" + assembly_identifier)
			else:
				sub_outdir = os.path.join(param.outfolder, aligndir)

			ngstk.make_dir(sub_outdir)
			mapped_bam = os.path.join(sub_outdir, args.sample_name + "_" + assembly_identifier + ".bam")
			out_fastq_pre = os.path.join(sub_outdir, args.sample_name + "_unmap_" + assembly_identifier)
			out_fastq_bt2 = out_fastq_pre + '_R%.fq.gz'  # bowtie2 unmapped filename format
			
			if not bt2_options:
				# Default options
				bt2_options = " -k 1"  # Return only 1 alignment
				bt2_options += " -D 20 -R 3 -N 1 -L 20 -i S,1,0.50"
				bt2_options += " -X 2000"

			# Build bowtie2 command
			cmd = tools.bowtie2 + " -p " + str(pm.cores)
			cmd += bt2_options
			cmd += " -x " + assembly_bt2
			cmd += " --rg-id " + args.sample_name
			cmd += " -1 " + unmap_fq1  + " -2 " + unmap_fq2
			cmd += " --un-conc-gz " + out_fastq_bt2
			cmd += " | " + tools.samtools + " view -bS - -@ 1"  # convert to bam
			cmd += " | " + tools.samtools + " sort - -@ 1" # sort output
			cmd += " > " + mapped_bam

<<<<<<< HEAD
			# In this samtools sort command we print to stdout and then use > to
			# redirect instead of  `+ " -o " + mapped_bam` because then samtools
			# uses a random temp file, so it won't choke if the job gets
			# interrupted and restarted at this step.

			pm.run(cmd, mapped_bam, follow = lambda: count_alignment(assembly_identifier, mapped_bam))
=======
			pm.run(cmd, mapped_bam, follow = lambda: count_alignment(assembly_identifier, mapped_bam, args.paired_end))
>>>>>>> 43cdb39c

			# filter genome reads not mapped 
			#unmapped_bam = os.path.join(sub_outdir, args.sample_name + "_unmap_" + assembly_identifier + ".bam")
			#cmd = tools.samtools + " view -b -@ " + str(pm.cores) + " -f 12  "
			#cmd +=  mapped_bam + " > " + unmapped_bam

			#cmd2, unmap_fq1, unmap_fq2 = ngstk.bam_to_fastq_awk(unmapped_bam, out_fastq_pre, args.paired_end)
			#pm.run([cmd,cmd2], unmap_fq2)
			unmap_fq1 = out_fastq_pre + "_R1.fq.gz"
			unmap_fq2 = out_fastq_pre + "_R2.fq.gz"
			return unmap_fq1, unmap_fq2
		else:
			print("No " + assembly_identifier + " index found at " + os.path.dirname(assembly_bt2) + ". Skipping.")
			return unmap_fq1, unmap_fq2


	# Set up reference resource according to genome prefix.
	gfolder = os.path.join(res.genomes, args.genome_assembly)
	res.chrom_sizes = os.path.join(gfolder, args.genome_assembly + ".chromSizes")
	#res.TSS_file = os.path.join(gfolder, args.genome_assembly + ".refseq.TSS.txt")
	res.TSS_file = os.path.join(gfolder, args.genome_assembly + "_TSS.tsv")
	res.blacklist = os.path.join(gfolder, args.genome_assembly + ".blacklist.bed")

	# Get bowtie2 indexes
	res.bt2_genome = get_bowtie2_index(res.genomes, args.genome_assembly)

	# Set up a link to relative scripts included in the repo
	tools.scripts_dir = os.path.join(os.path.dirname(os.path.dirname(os.path.realpath(__file__))), "tools")

	# Adapter file can be set in the config; but if left null, we use a default.
	if not res.adapter:
		res.adapter = os.path.join(tools.scripts_dir, "NexteraPE-PE.fa")


	param.outfolder = outfolder

	################################################################################
	print("Local input file: " + args.input[0]) 
	print("Local input file: " + args.input2[0]) 

	pm.report_result("File_mb", ngstk.get_file_size([args.input, args.input2]))
	pm.report_result("read_type", args.single_or_paired)
	pm.report_result("Genome", args.genome_assembly)

	# ATACseq pipeline
	# Each (major) step should have its own subfolder

	raw_folder = os.path.join(param.outfolder, "raw/")
	fastq_folder = os.path.join(param.outfolder, "fastq/")

	pm.timestamp("### Merge/link and fastq conversion: ")
	# This command will merge multiple inputs so you can use multiple sequencing lanes
	# in a single pipeline run. 
	local_input_files = ngstk.merge_or_link([args.input, args.input2], raw_folder, args.sample_name)
	cmd, out_fastq_pre, unaligned_fastq = ngstk.input_to_fastq(local_input_files, args.sample_name, args.paired_end, fastq_folder)
	pm.run(cmd, unaligned_fastq, 
		follow=ngstk.check_fastq(local_input_files, unaligned_fastq, args.paired_end))
	pm.clean_add(out_fastq_pre + "*.fastq", conditional = True)
	print(local_input_files)


	########################
	# Begin adapter trimming
	########################
	pm.timestamp("### Adapter trimming: ")

	# Create names for trimmed FASTQ files.
	if args.trimmer == "trimmomatic":
		trimming_prefix = os.path.join(fastq_folder, args.sample_name)
	else:
		trimming_prefix = out_fastq_pre
	trimmed_fastq = trimming_prefix + "_R1.trim.fastq"
	trimmed_fastq_R2 = trimming_prefix + "_R2.trim.fastq"

	# Create trimming command(s).
	if args.trimmer == "pyadapt":
		# TODO: make pyadapt give options for output file name.
		trim_cmd_chunks = [
			os.path.join(tools.scripts_dir, "pyadapter_trim.py")
			("-a", local_input_files[0]),
			("-b", local_input_files[1]),
			("-o", out_fastq_pre),
			"-u"
		]
		cmd = build_command(trim_cmd_chunks)

	elif args.trimmer == "skewer":
		# Create the primary skewer command.
		trim_cmd_chunks = [
			tools.skewer,  # + " --quiet"
			("-f", "sanger"),
			("-t", str(args.cores)),
			("-m", "pe" if args.paired_end else "any"),
			("-x", res.adapter),
			("-o", out_fastq_pre),
			local_input_files[0],
			local_input_files[1] if args.paired_end else None
		]
		trimming_command = build_command(trim_cmd_chunks)

		# Create the skewer file renaming commands.
		skewer_filename_pairs = [("{}-trimmed-pair1.fastq".format(out_fastq_pre), trimmed_fastq)]
		if args.paired_end:
			skewer_filename_pairs.append(("{}-trimmed-pair2.fastq".format(out_fastq_pre), trimmed_fastq_R2))
		trimming_renaming_commands = [build_command(["mv", old, new]) for old, new in skewer_filename_pairs]
		# Rename the logfile.
		#skewer_filename_pairs.append(("{}-trimmed.log".format(out_fastq_pre), trimLog))

		# Pypiper submits the commands serially.
		cmd = [trimming_command] + trimming_renaming_commands

	else:
		# Default to trimmomatic.
		trim_cmd_chunks = [
			"{java} -Xmx{mem} -jar {trim} PE -threads {cores}".format(
				java=tools.java, mem=pm.mem, trim=tools.trimmo, cores=pm.cores),
			local_input_files[0],
			local_input_files[1],
			trimmed_fastq,
			trimming_prefix + "_R1_unpaired.fq",
			trimmed_fastq_R2,
			trimming_prefix + "_R2_unpaired.fq",
			"ILLUMINACLIP:" + res.adapter + ":2:30:10"
		]
		cmd = build_command(trim_cmd_chunks)

	pm.run(cmd, trimmed_fastq,
			follow=ngstk.check_trim(trimmed_fastq, trimmed_fastq_R2, args.paired_end,
			fastqc_folder=os.path.join(param.outfolder, "fastqc/")))

	pm.clean_add(os.path.join(fastq_folder, "*.fq"), conditional=True)
	pm.clean_add(os.path.join(fastq_folder, "*.log"), conditional=True)
	#########################
	# End adapter trimming
	#########################

	# Prepare variables for alignment step
	unmap_fq1 = trimmed_fastq
	unmap_fq2 = trimmed_fastq_R2

	# Map to any requested prealignments
	# We recommend mapping to chrM first for ATAC-seq data
	pm.timestamp("### Prealignments")
	if len(args.prealignments) == 0:
		print("You may use `--prealignments` to align to references before the genome alignment step. See docs.")
	else:
		print("Prealignment assemblies: " + str(args.prealignments))
		# Loop through any prealignment references and map to them sequentially
		for reference in args.prealignments:
			unmap_fq1, unmap_fq2 = align(unmap_fq1, unmap_fq2, reference, 
				get_bowtie2_index(res.genomes, reference),
				aligndir="prealignments")

	pm.timestamp("### Map to genome")
	map_genome_folder = os.path.join(param.outfolder, "aligned_" + args.genome_assembly)
	ngstk.make_dir(map_genome_folder)

	mapping_genome_bam = os.path.join(map_genome_folder, args.sample_name + ".pe.q10.sort.bam")
	mapping_genome_bam_temp = os.path.join(map_genome_folder, args.sample_name + ".temp.bam")
	unmap_genome_bam = os.path.join(map_genome_folder, args.sample_name + "_unmap.bam")

	bt2_options = " --very-sensitive"
	bt2_options += " -X 2000"

	cmd = tools.bowtie2 + " -p " + str(pm.cores)
	cmd += bt2_options
	cmd += " --rg-id " + args.sample_name
	cmd += " -x " +  res.bt2_genome
	cmd += " -1 " + unmap_fq1  + " -2 " + unmap_fq2
	cmd += " | " + tools.samtools + " view -bS - -@ 1 "
	#cmd += " -f 2 -q 10"  # quality and pairing filter
	cmd += " | " + tools.samtools + " sort - -@ 1" + " -o " + mapping_genome_bam_temp

	# Split genome mapping result bamfile into two: high-quality aligned reads (keepers)
	# and unmapped reads (in case we want to analyze the altogether unmapped reads)
	cmd2 = "samtools view -f 2 -q 10 -b -@ " + str(pm.cores) + " " + mapping_genome_bam_temp
	cmd2 += " > " + mapping_genome_bam 

	def check_alignment_genome():
		ar = ngstk.count_mapped_reads(mapping_genome_bam, args.paired_end)
		pm.report_result("Aligned_reads", ar)
		rr = float(pm.get_stat("Raw_reads"))
		tr = float(pm.get_stat("Trimmed_reads"))
		pm.report_result("Alignment_rate", round(float(ar) *
	 100 / float(tr), 2))
		pm.report_result("Total_efficiency", round(float(ar) * 100 / float(rr), 2))

	pm.run([cmd, cmd2], mapping_genome_bam, follow = check_alignment_genome)

	cmd = "samtools view -f 12 -b -@ " + str(pm.cores) + " " + mapping_genome_bam_temp
	cmd += " > " + unmap_genome_bam
	pm.run(cmd, unmap_genome_bam)

	pm.timestamp("### Remove dupes, build bigwig and bedgraph files")

	def estimate_lib_size(picard_log):
		# In millions of reads; contributed by Ryan
		cmd = "awk -F'\t' -f " + os.path.join(tools.scripts_dir, "extract_picard_lib.awk") + " " + picard_log
		picard_est_lib_size = pm.checkprint(cmd)
		pm.report_result("Picard_est_lib_size", picard_est_lib_size)
	 
	rmdup_bam =  os.path.join(map_genome_folder, args.sample_name + ".pe.q10.sort.rmdup.bam")
	metrics_file = os.path.join(map_genome_folder, args.sample_name + "_picard_metrics_bam.txt")
	picard_log = os.path.join(map_genome_folder, args.sample_name + "_picard_metrics_log.txt")
	cmd3 =  tools.java + " -Xmx" + str(pm.javamem) +  " -jar " + tools.picard + " MarkDuplicates"
	cmd3 += " INPUT=" + mapping_genome_bam 
	cmd3 += " OUTPUT=" + rmdup_bam 
	cmd3 += " METRICS_FILE=" + metrics_file 
	cmd3 += " VALIDATION_STRINGENCY=LENIENT"
	cmd3 += " ASSUME_SORTED=true REMOVE_DUPLICATES=true > " +  picard_log
	cmd4 = tools.samtools + " index " + rmdup_bam 

	pm.run([cmd3,cmd4], rmdup_bam, follow = lambda: estimate_lib_size(metrics_file))

	# shift bam file and make bigwig file
	shift_bed = os.path.join(map_genome_folder, args.sample_name + ".pe.q10.sort.rmdup.bed")
	cmd = os.path.join(tools.scripts_dir, "bam2bed_shift.pl " +  rmdup_bam)
	pm.run(cmd,shift_bed)
	bedGraph = os.path.join( map_genome_folder , args.sample_name + ".pe.q10.sort.rmdup.bedGraph") 
	cmd = tools.bedtools + " genomecov -bg -split"
	cmd += " -i " + shift_bed + " -g " + res.chrom_sizes + " > " + bedGraph
	norm_bedGraph = os.path.join(map_genome_folder , args.sample_name + ".pe.q10.sort.rmdup.norm.bedGraph")
	sort_bedGraph = os.path.join(map_genome_folder , args.sample_name + ".pe.q10.sort.rmdup.norm.sort.bedGraph")
	cmd2 = os.path.join(tools.scripts_dir, "norm_bedGraph.pl "  + bedGraph + " " + norm_bedGraph)
	bw_file =  os.path.join(map_genome_folder , args.sample_name + ".pe.q10.rmdup.norm.bw")

	# bedGraphToBigWig requires lexographical sort, which puts chr10 before chr2, for example
	cmd3 = "LC_COLLATE=C sort -k1,1 -k2,2n " + norm_bedGraph + " > " + sort_bedGraph
	cmd4 = tools.bedGraphToBigWig + " " + sort_bedGraph + " " + res.chrom_sizes + " " + bw_file
	pm.run([cmd, cmd2, cmd3, cmd4], bw_file)


	# "Exact cuts" are what I call nucleotide-resolution tracks of exact bases where the
	# transposition (or DNAse cut) happened;
	# In the past I used wigToBigWig on a combined wig file, but this ends up using a boatload
	# of memory (more than 32GB); in contrast, running the wig -> bw conversion on each chrom
	# and then combining them with bigWigCat requires much less memory. This was a memory bottleneck
	# in the pipeline.
	pm.timestamp("### Computing exact sites")
	exact_folder = os.path.join(map_genome_folder + "_exact")
	temp_exact_folder = os.path.join(exact_folder, "temp")
	ngstk.make_dir(exact_folder)
	ngstk.make_dir(temp_exact_folder)
	temp_target = os.path.join(temp_exact_folder, "flag_completed")
	exact_target = os.path.join(exact_folder, args.sample_name + "_exact.bw")

	# cmd = os.path.join(tools.scripts_dir, "bedToExactWig.pl")
	# cmd += " " + shift_bed
	# cmd += " " + res.chrom_sizes
	# cmd += " " + temp_exact_folder
	# cmd2 = "touch " + temp_target
	# pm.run([cmd, cmd2], temp_target)

	# # Aside: since this bigWigCat command uses shell expansion, pypiper cannot profile memory.
	# # we could use glob.glob if we want to preserve memory. like so: glob.glob(os.path.join(...))
	# # But I don't because bigWigCat uses little memory (<10GB).
	# # This also sets us up nicely to process chromosomes in parallel.
	# cmd = tools.bigWigCat + " " + exact_target + " " + os.path.join(temp_exact_folder, "*.bw")
	# pm.run(cmd, exact_target)
	# pm.clean_add(os.path.join(temp_exact_folder, "*.bw"))

	cmd = os.path.join(tools.scripts_dir, "bamSitesToWig.py")
	cmd += " -i " + rmdup_bam
	cmd += " -c " + res.chrom_sizes
	cmd += " -o " + exact_target
	cmd += " -p " + str(max(1, int(pm.cores) * 2/3))
	cmd2 = "touch " + temp_target
	pm.run([cmd, cmd2], temp_target)

	# TSS enrichment
	if not os.path.exists(res.TSS_file):
		print("Skipping TSS -- TSS enrichment requires TSS annotation file: {}".format(res.TSS_file))
	else:
		pm.timestamp("### Calculate TSS enrichment")
		QC_folder = os.path.join(param.outfolder, "QC_" + args.genome_assembly)
		ngstk.make_dir(QC_folder)

		Tss_enrich =  os.path.join(QC_folder,  args.sample_name + ".TssEnrichment")
		cmd = os.path.join(tools.scripts_dir, "pyTssEnrichment.py")
		cmd += " -a " + rmdup_bam + " -b " + res.TSS_file + " -p ends -e 2000 -u -v -s 4 -o " + Tss_enrich
		pm.run(cmd, Tss_enrich, nofail=True)
		
		#Call Rscript to plot TSS Enrichment
		Tss_plot = os.path.join(QC_folder ,  args.sample_name + ".TssEnrichment.pdf")
		cmd = "Rscript " + os.path.join(tools.scripts_dir, "ATAC_Rscript_TSSenrichmentPlot_pyPiper.R")
		cmd += " " + Tss_enrich + " pdf"
		pm.run(cmd, Tss_plot, nofail=True)

		# Always plot strand specific TSS enrichment. 
		# added by Ryan 2/10/17 to calculate TSS score as numeric and to include in summary stats
		# This could be done in prettier ways which I'm open to. Just adding for the idea
		with open(Tss_enrich) as f:
			floats = map(float,f)
		Tss_score = (sum(floats[1950:2050])/100)/(sum(floats[1:200])/200)
		pm.report_result("TSS_Score", Tss_score)
		
		# fragment  distribution
		fragL= os.path.join(QC_folder ,  args.sample_name +  ".fragLen.txt")
		cmd = os.path.join("perl " + tools.scripts_dir, "fragment_length_dist.pl " + rmdup_bam + " " +  fragL)
		fragL_count= os.path.join(QC_folder ,  args.sample_name +  ".frag_count.txt")
		cmd1 = "sort -n  " + fragL + " | uniq -c  > " + fragL_count
		fragL_dis1= os.path.join(QC_folder, args.sample_name +  ".fragL.distribution.pdf")
		fragL_dis2= os.path.join(QC_folder, args.sample_name +  ".fragL.distribution.txt")
		cmd2 = "Rscript " +  os.path.join(tools.scripts_dir, "fragment_length_dist.R") + " " + fragL + " " + fragL_count + " " + fragL_dis1 + " "  + fragL_dis2 

		pm.run([cmd,cmd1,cmd2], fragL_dis1, nofail=True)

	# Peak calling
	peak_folder = os.path.join(param.outfolder, "peak_calling_" + args.genome_assembly)
	ngstk.make_dir(peak_folder)
	peak_output_file = os.path.join(peak_folder,  args.sample_name + "_peaks.narrowPeak")
	peak_input_file = shift_bed

	if args.peak_caller == "fseq":
		fseq_cmd_chunks = [tools.fseq, ("-o", peak_folder)]

		# Parse only a subset of fseq options.
		for fseq_opt in ["of", "l", "t", "s"]:
			fseq_value = param.fseq[fseq_opt]
			# TODO: use more natural try/except once PipelineManager parameters AD is strict.
			if fseq_value == fseq_opt:
				# Non-strict pipeline parameters AttributeDict returns key itself if missing.
				continue
			# We're building a command, so even non-text values need no special handling.
			fseq_optval = ("-{}".format(fseq_opt), fseq_value)
			fseq_cmd_chunks.append(fseq_optval)

		# Create the peak calling command
		fseq_cmd = build_command(fseq_cmd_chunks)

		# Create the file merge/delete commands.
		chrom_peak_files = os.path.join(peak_folder, "*.npf")
		merge_chrom_peaks_files = "cat {peakfiles} > {combined_peak_file}".format(
			peakfiles=chrom_peak_files, combined_peak_file=peak_output_file)
		delete_chrom_peaks_files = "rm {}".format(chrom_peak_files)

		# Pypiper serially exectutes the commands.
		cmd = [fseq_cmd, merge_chrom_peaks_files, delete_chrom_peaks_files]
		pm.run(cmd, peak_output_file, nofail=True)
		if not os.path.exists(peak_output_file):
			pm.fail_pipeline(Exception(
				"Failed to create peaks file with fseq; if the log file "
				"indicates an ArrayIndexOutOfBoundsException, this is likely "
				"due to a low read count and can probably be overcome be "
				"specifying fragment size with the fseq -f option."))

	else:
		# MACS2
		macs_cmd_chunks = [
			"{} callpeak".format(tools.macs2),
			("-t", peak_input_file),
			"-f BED",
			("-g", args.genome_size),
			("--outdir", peak_folder),
			("-n", args.sample_name),
			("-q", param.macs2.q),
			("--shift", param.macs2.shift),
			"--nomodel"
		]
		# Note: required input file is non-positional ("treatment" file -t)
		cmd = build_command(macs_cmd_chunks)
		pm.run(cmd, peak_output_file)

	def report_peak_count():
		num_peaksfile_lines = int(ngstk.count_lines(peak_output_file).strip())
		num_peaks = max(0, num_peaksfile_lines - 1)
		pm.report_result("Peak_count", num_peaks)

	# Call peaks and report peak count.
	pm.run(cmd, peak_output_file, follow=report_peak_count)

	# Filter peaks in blacklist.
	if os.path.exists(res.blacklist):
		filter_peak = os.path.join(peak_folder,  args.sample_name + "_peaks.narrowPeak.rmBlacklist")
		cmd = tools.bedtools  + " intersect " + " -a " + peak_output_file + " -b " + res.blacklist + " -v  >"  +  filter_peak

		pm.run(cmd, filter_peak)

	pm.timestamp("### # Calculate fraction of reads in peaks (FRIP)")

	cmd = ngstk.simple_frip(rmdup_bam, peak_output_file)
	rip = pm.checkprint(cmd)
	ar = pm.get_stat("Aligned_reads")
	print(ar, rip)
	pm.report_result("FRIP", float(rip) / float(ar))

	if args.frip_ref_peaks and os.path.exists(args.frip_ref_peaks):
		# Use an external reference set of peaks instead of the peaks called from this run
		cmd = ngstk.simple_frip(rmdup_bam, args.frip_ref_peaks)
		rip = pm.checkprint(cmd)
		ar = pm.get_stat("Aligned_reads")
		print(ar, rip)
		pm.report_result("FRIP_ref", float(rip) / float(ar))

	pm.stop_pipeline()



if __name__ == '__main__':
	try:
		sys.exit(main())
	except KeyboardInterrupt:
		print("Program canceled by user!")
		sys.exit(1)<|MERGE_RESOLUTION|>--- conflicted
+++ resolved
@@ -197,16 +197,13 @@
 			cmd += " | " + tools.samtools + " sort - -@ 1" # sort output
 			cmd += " > " + mapped_bam
 
-<<<<<<< HEAD
 			# In this samtools sort command we print to stdout and then use > to
 			# redirect instead of  `+ " -o " + mapped_bam` because then samtools
 			# uses a random temp file, so it won't choke if the job gets
 			# interrupted and restarted at this step.
 
-			pm.run(cmd, mapped_bam, follow = lambda: count_alignment(assembly_identifier, mapped_bam))
-=======
+
 			pm.run(cmd, mapped_bam, follow = lambda: count_alignment(assembly_identifier, mapped_bam, args.paired_end))
->>>>>>> 43cdb39c
 
 			# filter genome reads not mapped 
 			#unmapped_bam = os.path.join(sub_outdir, args.sample_name + "_unmap_" + assembly_identifier + ".bam")
