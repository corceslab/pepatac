#!/usr/bin/env python
"""
ATACseq  pipeline
"""

__author__ = ["Jin Xu", "Nathan Sheffield"]
__email__ = "xujin937@gmail.com"
<<<<<<< HEAD
__version__ = "0.7.0-dev"
=======
__version__ = "0.6.1"
>>>>>>> 28a92209


from argparse import ArgumentParser
import os
import sys
import tempfile
import pypiper
from pypiper import build_command


TOOLS_FOLDER = "tools"
PEAK_CALLERS = ["fseq", "macs2"]
TRIMMERS = ["trimmomatic", "pyadapt", "skewer"]



def parse_arguments():
	"""
	Parse command-line arguments passed to the pipeline.
	"""
	# Argument Parsing from yaml file 
	# #######################################################################################
	parser = ArgumentParser(description='Pipeline')
	parser = pypiper.add_pypiper_args(parser, all_args = True)

	# Pipeline-specific arguments
	parser.add_argument("-gs", "--genome-size", default="hs", type=str,
						help="genome size for MACS2")

	parser.add_argument("--frip-ref-peaks", default=None,
						dest="frip_ref_peaks", type=str,
						help="Reference peak set for calculating FRIP")

	parser.add_argument("--peak-caller", dest="peak_caller",
						default="macs2", choices=PEAK_CALLERS,
						help="Name of peak caller; if 'fseq' fails to create "
							"a peaks file and the log file indicates an "
							"ArrayIndexOutOfBoundsException, this is likely "
							"due to a low read count and can probably be "
							"overcome by specifying fragment size with "
							"fseq's -f option.")

	parser.add_argument("--trimmer", dest="trimmer",
						default="skewer", choices=TRIMMERS,
						help="Name of read trimming program")

	parser.add_argument("--prealignments", default=[], type=str, nargs="+",
						help="Space-delimited list of reference genomes to align to before primary alignment.")

	parser.add_argument("-V", "--version", action="version",
	          			version="%(prog)s {v}".format(v=__version__))

	args = parser.parse_args()

    # TODO: determine if it's safe to handle this requirement with argparse.
	# It may be that communication between pypiper and a pipeline via
	# the pipeline interface (and/or) looper, and how the partial argument
	# parsing is handled, that makes this more favorable.
	if not args.input:
		parser.print_help()
		raise SystemExit

	return args



def calc_frip(bamfile, peakfile, frip_func, pipeline_manager, aligned_reads_key="Aligned_reads"):
	"""
	Calculate the fraction of reads in peaks (FRIP).

	Use the given function and data from an aligned reads file and a called
	peaks file, along with a PipelineManager, to calculate FRIP.

	:param str peakfile: path to called peaks file
	:param callable frip_func: how to calculate the fraction of reads in peaks;
		this must accept the path to the aligned reads file and the path to
		the called peaks file as arguments.
	:param str bamfile: path to aligned reads file
	:param pypiper.PipelineManager pipeline_manager: the PipelineManager in use
		for the pipeline calling this function
	:param str aligned_reads_key: name of the key from a stats (key-value) file
		to use to fetch the count of aligned reads
	:return float: fraction of reads in peaks
	"""
	frip_cmd = frip_func(bamfile, peakfile)
	num_peak_reads = pipeline_manager.checkprint(frip_cmd)
	num_aligned_reads = pipeline_manager.get_stat(aligned_reads_key)
	print(num_aligned_reads, num_peak_reads)
	return float(num_peak_reads) / float(num_aligned_reads)



def _align_with_bt2(
		args, tools, unmap_fq1, unmap_fq2, 
		assembly_identifier, assembly_bt2,
		outfolder, aligndir=None, bt2_opts_txt=None):
	"""
	A helper function to run alignments in series, so you can run one alignment followed
	by another; this is useful for successive decoy alignments.

	:param argparse.Namespace args: binding between option name and argument,
		e.g. from parsing command-line options
	:param looper.models.AttributeDict tools: binding between tool name and
		value, e.g. for tools/resources used by the pipeline
	:param str unmap_fq1: path to unmapped read1 FASTQ file
	:param str unmap_fq2: path to unmapped read2 FASTQ file
	:param str assembly_identifier: text identifying a genome assembly for the
		pipeline
	:param str assembly_bt2: assembly-specific bowtie2 folder (index, etc.)
	:param str outfolder: path to output directory for the pipeline
	:param str aligndir: name of folder for temporary output
	:param str bt2_opts_txt: command-line text for bowtie2 options
	:return (str, str): pair (R1, R2) of paths to FASTQ files
	"""
	if os.path.exists(os.path.dirname(assembly_bt2)):
		pm.timestamp("### Map to " + assembly_identifier)
		if not aligndir:
			align_subdir = "aligned_{}_{}".format(args.genome_assembly, assembly_identifier)
			sub_outdir = os.path.join(outfolder, align_subdir)
		else:
			sub_outdir = os.path.join(outfolder, aligndir)

		ngstk.make_dir(sub_outdir)
		bamname = "{}_{}.bam".format(args.sample_name, assembly_identifier)
		mapped_bam = os.path.join(sub_outdir, bamname)
		out_fastq_pre = os.path.join(
			sub_outdir, args.sample_name + "_unmap_" + assembly_identifier)
		out_fastq_bt2 = out_fastq_pre + '_R%.fq.gz'  # bowtie2 unmapped filename format

		if not bt2_opts_txt:
			# Default options
			bt2_opts_txt = " -k 1"  # Return only 1 alignment
			bt2_opts_txt += " -D 20 -R 3 -N 1 -L 20 -i S,1,0.50"
			bt2_opts_txt += " -X 2000"

		# samtools sort needs a temporary directory
		tempdir = tempfile.mkdtemp(dir=sub_outdir)
		pm.clean_add(tempdir)

		# Build bowtie2 command
		cmd = tools.bowtie2 + " -p " + str(pm.cores)
		cmd += bt2_opts_txt
		cmd += " -x " + assembly_bt2
		cmd += " --rg-id " + args.sample_name
		if args.paired_end:
			cmd += " -1 " + unmap_fq1 + " -2 " + unmap_fq2
		else:
			cmd += " -U " + unmap_fq1
		cmd += " --un-conc-gz " + out_fastq_bt2
		cmd += " | " + tools.samtools + " view -bS - -@ 1"  # convert to bam
		cmd += " | " + tools.samtools + " sort - -@ 1"  # sort output
		cmd += " -T " + tempdir
		cmd += " -o " + mapped_bam

		# In this samtools sort command we print to stdout and then use > to
		# redirect instead of  `+ " -o " + mapped_bam` because then samtools
		# uses a random temp file, so it won't choke if the job gets
		# interrupted and restarted at this step.

		pm.run(cmd, mapped_bam, follow=lambda: _count_alignment(
			assembly_identifier, mapped_bam, args.paired_end))

		# filter genome reads not mapped 
		# unmapped_bam = os.path.join(sub_outdir, args.sample_name + "_unmap_" + assembly_identifier + ".bam")
		# cmd = tools.samtools + " view -b -@ " + str(pm.cores) + " -f 12  "
		# cmd +=  mapped_bam + " > " + unmapped_bam

		# cmd2, unmap_fq1, unmap_fq2 = ngstk.bam_to_fastq_awk(unmapped_bam, out_fastq_pre, args.paired_end)
		# pm.run([cmd,cmd2], unmap_fq2)
		unmap_fq1 = out_fastq_pre + "_R1.fq.gz"
		unmap_fq2 = out_fastq_pre + "_R2.fq.gz"
		return unmap_fq1, unmap_fq2
	else:
		msg = "No {} index found in {}; skipping.".format(
			assembly_identifier, os.path.dirname(assembly_bt2))
		print(msg)
		return unmap_fq1, unmap_fq2



def _count_alignment(assembly_identifier, aligned_bam, paired_end):
	""" 
	This function counts the aligned reads and alignment rate and reports statistics. You
	must have previously reported a "Trimmed_reads" result to get alignment rates. It is useful
	as a follow function after any alignment step to quantify and report the number of reads
	aligning, and the alignment rate to that reference.

	:param str	aligned_bam: Path to the aligned bam file.
	:param str assembly_identifier:	String identifying the reference to which you aligned (can be anything)
	:param bool paired_end: Whether the sequencing employed a paired-end strategy.
	"""
	ar = ngstk.count_mapped_reads(aligned_bam, paired_end)
	pm.report_result("Aligned_reads_" + assembly_identifier, ar)
	try:
		# wrapped in try block in case Trimmed_reads is not reported in this pipeline.
		tr = float(pm.get_stat("Trimmed_reads"))
	except:
		print("Trimmed reads is not reported.")
	else:
		res_key = "Alignment_rate_" + assembly_identifier
		pm.report_result(res_key, round(float(ar) * 100 / float(tr), 2))



def _get_bowtie2_index(genomes_folder, genome_assembly):
	"""
	Create path to genome assembly folder with refgenie structure.

	Convenience function that returns the bowtie2 index prefix (to be passed
	to bowtie2) for a genome assembly that follows the folder structure
	produced by the RefGenie reference builder.

	:param str genomes_folder: path to central genomes directory, i.e. the
		root for multiple assembly subdirectories
	:param str genome_assembly: name of the specific assembly of interest,
		e.g. 'mm10'
	:return str: path to bowtie2 index subfolder within central assemblies
		home, for assembly indicated
	"""
	return os.path.join(genomes_folder,
		genome_assembly, "indexed_bowtie2", genome_assembly)



def tool_path(tool_name):
	"""
	Return the path to a tool used by this pipeline.

	:param str tool_name: name of the tool (e.g., a script filename)
	:return str: real, absolute path to tool (expansion and symlink resolution)
	"""

	return os.path.join(os.path.dirname(os.path.dirname(__file__)), TOOLS_FOLDER, tool_name)


def main():
	"""
	Main pipeline process.
	"""

	args = parse_arguments()

	args.paired_end = args.single_or_paired == "paired"
	# TODO: for now, paired end sequencing input is required.
	#args.paired_end = True
	
	# Initialize, creating global PipelineManager and NGSTk instance for
	# access in ancillary functions outside of main().
	outfolder = os.path.abspath(os.path.join(args.output_parent, args.sample_name))
	global pm
	pm = pypiper.PipelineManager(
		name="ATACseq", outfolder=outfolder, args=args, version=__version__)
	global ngstk
	ngstk = pypiper.NGSTk(pm=pm)

	# Convenience alias 
	tools = pm.config.tools
	param = pm.config.parameters
	res = pm.config.resources

	# Set up reference resource according to genome prefix.
	gfolder = os.path.join(res.genomes, args.genome_assembly)
	res.chrom_sizes = os.path.join(gfolder, args.genome_assembly + ".chromSizes")
	#res.TSS_file = os.path.join(gfolder, args.genome_assembly + ".refseq.TSS.txt")
	res.TSS_file = os.path.join(gfolder, args.genome_assembly + "_TSS.tsv")
	res.blacklist = os.path.join(gfolder, args.genome_assembly + ".blacklist.bed")

	# Get bowtie2 indexes
	res.bt2_genome = _get_bowtie2_index(res.genomes, args.genome_assembly)

	# Adapter file can be set in the config; but if left null, we use a default.
	res.adapters = res.adapters or tool_path("NexteraPE-PE.fa")

	param.outfolder = outfolder

	################################################################################

	print("Local input file: " + args.input[0])
	if args.input2:
		print("Local input file: " + args.input2[0])

	pm.report_result("File_mb", ngstk.get_file_size([x for x in [args.input, args.input2] if x is not None]))
	pm.report_result("read_type", args.single_or_paired)
	pm.report_result("Genome", args.genome_assembly)

	# ATACseq pipeline
	# Each (major) step should have its own subfolder

	raw_folder = os.path.join(param.outfolder, "raw")
	fastq_folder = os.path.join(param.outfolder, "fastq")

	pm.timestamp("### Merge/link and fastq conversion: ")
	# This command will merge multiple inputs so you can use multiple sequencing lanes
	# in a single pipeline run. 
	local_input_files = ngstk.merge_or_link(
		[args.input, args.input2], raw_folder, args.sample_name)
	cmd, out_fastq_pre, unaligned_fastq = ngstk.input_to_fastq(
		local_input_files, args.sample_name, args.paired_end, fastq_folder)
	pm.run(cmd, unaligned_fastq, 
		follow=ngstk.check_fastq(local_input_files, unaligned_fastq, args.paired_end))
	pm.clean_add(out_fastq_pre + "*.fastq", conditional=True)
	print(local_input_files)
	untrimmed_fastq1 = out_fastq_pre + "_R1.fastq"
	untrimmed_fastq2 = out_fastq_pre + "_R2.fastq" if args.paired_end else None


	########################
	# Begin adapter trimming
	########################
	pm.timestamp("### Adapter trimming: ")

	# Create names for trimmed FASTQ files.
	if args.trimmer == "trimmomatic":
		trimming_prefix = os.path.join(fastq_folder, args.sample_name)
	else:
		trimming_prefix = out_fastq_pre
	trimmed_fastq = trimming_prefix + "_R1.trim.fastq"
	trimmed_fastq_R2 = trimming_prefix + "_R2.trim.fastq"

	# Create trimming command(s).
	if args.trimmer == "pyadapt":
		if not args.paried_end:
			raise NotImplementedError("pyadapt trimming requires paired-end reads.")
		# TODO: make pyadapt give options for output file name.
		trim_cmd_chunks = [
			tool_path("pyadapter_trim.py"),
			("-a", local_input_files[0]),
			("-b", local_input_files[1]),
			("-o", out_fastq_pre),
			"-u"
		]
		cmd = build_command(trim_cmd_chunks)

	elif args.trimmer == "skewer":
		# Create the primary skewer command.
		trim_cmd_chunks = [
			tools.skewer,  # + " --quiet"
			("-f", "sanger"),
			("-t", str(args.cores)),
			("-m", "pe" if args.paired_end else "any"),
			("-x", res.adapters),
			"--quiet",
			("-o", out_fastq_pre),
			untrimmed_fastq1,
			untrimmed_fastq2 if args.paired_end else None
		]
		trimming_command = build_command(trim_cmd_chunks)

		# Create the skewer file renaming commands.
		if args.paired_end:
			skewer_filename_pairs = [("{}-trimmed-pair1.fastq".format(out_fastq_pre), trimmed_fastq)]
			skewer_filename_pairs.append(("{}-trimmed-pair2.fastq".format(out_fastq_pre), trimmed_fastq_R2))
		else:
			skewer_filename_pairs = [("{}-trimmed.fastq".format(out_fastq_pre), trimmed_fastq)]

		trimming_renaming_commands = [build_command(["mv", old, new]) for old, new in skewer_filename_pairs]
		# Rename the logfile.
		#skewer_filename_pairs.append(("{}-trimmed.log".format(out_fastq_pre), trimLog))

		# Pypiper submits the commands serially.
		cmd = [trimming_command] + trimming_renaming_commands

	else:
		# Default to trimmomatic.

		trim_cmd_chunks = [
			"{java} -Xmx{mem} -jar {trim} {PE} -threads {cores}".format(
				java=tools.java, mem=pm.mem, trim=tools.trimmo, PE="PE" if args.paired_end else "", 
				cores=pm.cores),
			local_input_files[0],
			local_input_files[1],
			trimmed_fastq,
			trimming_prefix + "_R1_unpaired.fq",
			trimmed_fastq_R2 if args.paired_end else "",
			trimming_prefix + "_R2_unpaired.fq" if args.paired_end else "",
			"ILLUMINACLIP:" + res.adapters + ":2:30:10"
		]
		cmd = build_command(trim_cmd_chunks)

	pm.run(cmd, trimmed_fastq,
			follow=ngstk.check_trim(trimmed_fastq, args.paired_end, trimmed_fastq_R2, 
			fastqc_folder=os.path.join(param.outfolder, "fastqc")))

	pm.clean_add(os.path.join(fastq_folder, "*.fq"), conditional=True)
	pm.clean_add(os.path.join(fastq_folder, "*.log"), conditional=True)
	#########################
	# End adapter trimming
	#########################

	# Prepare variables for alignment step
	unmap_fq1 = trimmed_fastq
	unmap_fq2 = trimmed_fastq_R2

	# Map to any requested prealignments
	# We recommend mapping to chrM first for ATAC-seq data
	pm.timestamp("### Prealignments")
	if len(args.prealignments) == 0:
		print("You may use `--prealignments` to align to references before the genome alignment step. See docs.")
	else:
		print("Prealignment assemblies: " + str(args.prealignments))
		# Loop through any prealignment references and map to them sequentially
		for reference in args.prealignments:
			unmap_fq1, unmap_fq2 = _align_with_bt2(
				args, tools, unmap_fq1, unmap_fq2, reference, 
				assembly_bt2=_get_bowtie2_index(res.genomes, reference), 
				outfolder=param.outfolder, aligndir="prealignments")

	pm.timestamp("### Map to genome")
	map_genome_folder = os.path.join(param.outfolder, "aligned_" + args.genome_assembly)
	ngstk.make_dir(map_genome_folder)

	mapping_genome_bam = os.path.join(map_genome_folder, args.sample_name + ".pe.q10.sort.bam")
	mapping_genome_bam_temp = os.path.join(map_genome_folder, args.sample_name + ".temp.bam")
	unmap_genome_bam = os.path.join(map_genome_folder, args.sample_name + "_unmap.bam")

	bt2_options = " --very-sensitive"
	bt2_options += " -X 2000"

	# samtools sort needs a temporary directory
	tempdir = tempfile.mkdtemp(dir=map_genome_folder)
	pm.clean_add(tempdir)

	cmd = tools.bowtie2 + " -p " + str(pm.cores)
	cmd += bt2_options
	cmd += " --rg-id " + args.sample_name
	cmd += " -x " +  res.bt2_genome
	if args.paired_end:
		cmd += " -1 " + unmap_fq1 + " -2 " + unmap_fq2
	else:
		cmd += " -U " + unmap_fq1
	cmd += " | " + tools.samtools + " view -bS - -@ 1 "
	#cmd += " -f 2 -q 10"  # quality and pairing filter
	cmd += " | " + tools.samtools + " sort - -@ 1"
	cmd += " -T " + tempdir
	cmd += " -o " + mapping_genome_bam_temp

	# Split genome mapping result bamfile into two: high-quality aligned reads (keepers)
	# and unmapped reads (in case we want to analyze the altogether unmapped reads)
	cmd2 = "samtools view -q 10 -b -@ " + str(pm.cores) + " "
	if args.paired_end:
		# add a step to accept only reads mapped in proper pair
		cmd2 +=  "-f 2 "

	cmd2 += mapping_genome_bam_temp + " > " + mapping_genome_bam 

	def check_alignment_genome():
		ar = ngstk.count_mapped_reads(mapping_genome_bam, args.paired_end)
		pm.report_result("Aligned_reads", ar)
		rr = float(pm.get_stat("Raw_reads"))
		tr = float(pm.get_stat("Trimmed_reads"))
		pm.report_result("Alignment_rate", round(float(ar) * 100 / float(tr), 2))
		pm.report_result("Total_efficiency", round(float(ar) * 100 / float(rr), 2))

	pm.run([cmd, cmd2], mapping_genome_bam, follow=check_alignment_genome)

	# Now produce the unmapped file
	cmd = "samtools view -b -@ " + str(pm.cores) 
	if args.paired_end:
		# require both read and mate unmapped
		cmd += " -f 12 "
	else:
		# require only read unmapped
		cmd += " -f 4 "

	cmd += " " + mapping_genome_bam_temp + " > " + unmap_genome_bam
	pm.run(cmd, unmap_genome_bam)

	pm.timestamp("### Remove dupes, build bigwig and bedgraph files")

	def estimate_lib_size(picard_log):
		# In millions of reads; contributed by Ryan
		cmd = "awk -F'\t' -f " + tool_path("extract_picard_lib.awk") + " " + picard_log
		picard_est_lib_size = pm.checkprint(cmd)
		pm.report_result("Picard_est_lib_size", picard_est_lib_size)
	 
	rmdup_bam =  os.path.join(map_genome_folder, args.sample_name + ".pe.q10.sort.rmdup.bam")
	metrics_file = os.path.join(map_genome_folder, args.sample_name + "_picard_metrics_bam.txt")
	picard_log = os.path.join(map_genome_folder, args.sample_name + "_picard_metrics_log.txt")
	cmd3 =  tools.java + " -Xmx" + str(pm.javamem) +  " -jar " + tools.picard + " MarkDuplicates"
	cmd3 += " INPUT=" + mapping_genome_bam 
	cmd3 += " OUTPUT=" + rmdup_bam 
	cmd3 += " METRICS_FILE=" + metrics_file 
	cmd3 += " VALIDATION_STRINGENCY=LENIENT"
	cmd3 += " ASSUME_SORTED=true REMOVE_DUPLICATES=true > " +  picard_log
	cmd4 = tools.samtools + " index " + rmdup_bam 

	pm.run([cmd3,cmd4], rmdup_bam, follow = lambda: estimate_lib_size(metrics_file))

	# shift bam file and make bigwig file
	# this script is only compatible with paired-end at the moment
	if args.paired_end:
		shift_bed = os.path.join(map_genome_folder, args.sample_name + ".pe.q10.sort.rmdup.bed")
		cmd = tool_path("bam2bed_shift.pl") + " " + rmdup_bam
		pm.run(cmd,shift_bed)
		bedGraph = os.path.join( map_genome_folder , args.sample_name + ".pe.q10.sort.rmdup.bedGraph") 
		cmd = tools.bedtools + " genomecov -bg -split"
		cmd += " -i " + shift_bed + " -g " + res.chrom_sizes + " > " + bedGraph
		norm_bedGraph = os.path.join(map_genome_folder , args.sample_name + ".pe.q10.sort.rmdup.norm.bedGraph")
		sort_bedGraph = os.path.join(map_genome_folder , args.sample_name + ".pe.q10.sort.rmdup.norm.sort.bedGraph")
		cmd2 = "{} {} {}".format(tool_path("norm_bedGraph.pl"), bedGraph, norm_bedGraph)
		bw_file =  os.path.join(map_genome_folder , args.sample_name + ".pe.q10.rmdup.norm.bw")

		# bedGraphToBigWig requires lexicographical sort, which puts chr10 before chr2, for example
		cmd3 = "LC_COLLATE=C sort -k1,1 -k2,2n " + norm_bedGraph + " > " + sort_bedGraph
		cmd4 = tools.bedGraphToBigWig + " " + sort_bedGraph + " " + res.chrom_sizes + " " + bw_file
		pm.run([cmd, cmd2, cmd3, cmd4], bw_file, nofail=True)


	# "Exact cuts" are what I call nucleotide-resolution tracks of exact bases where the
	# transposition (or DNAse cut) happened;
	# In the past I used wigToBigWig on a combined wig file, but this ends up using a boatload
	# of memory (more than 32GB); in contrast, running the wig -> bw conversion on each chrom
	# and then combining them with bigWigCat requires much less memory. This was a memory bottleneck
	# in the pipeline.
	pm.timestamp("### Computing exact sites")
	exact_folder = os.path.join(map_genome_folder + "_exact")
	temp_exact_folder = os.path.join(exact_folder, "temp")
	ngstk.make_dir(exact_folder)
	ngstk.make_dir(temp_exact_folder)
	temp_target = os.path.join(temp_exact_folder, "flag_completed")
	exact_target = os.path.join(exact_folder, args.sample_name + "_exact.bw")

	# this is the old way to do it (to be removed)
	# cmd = tool_path("bedToExactWig.pl")
	# cmd += " " + shift_bed
	# cmd += " " + res.chrom_sizes
	# cmd += " " + temp_exact_folder
	# cmd2 = "touch " + temp_target
	# pm.run([cmd, cmd2], temp_target)

	# # Aside: since this bigWigCat command uses shell expansion, pypiper cannot profile memory.
	# # we could use glob.glob if we want to preserve memory. like so: glob.glob(os.path.join(...))
	# # But I don't because bigWigCat uses little memory (<10GB).
	# # This also sets us up nicely to process chromosomes in parallel.
	# cmd = tools.bigWigCat + " " + exact_target + " " + os.path.join(temp_exact_folder, "*.bw")
	# pm.run(cmd, exact_target)
	# pm.clean_add(os.path.join(temp_exact_folder, "*.bw"))

	cmd = tool_path("bamSitesToWig.py")
	cmd += " -b"  # request bed output
	cmd += " -i " + rmdup_bam
	cmd += " -c " + res.chrom_sizes
	cmd += " -o " + exact_target
	cmd += " -p " + str(max(1, int(pm.cores) * 2/3))
	cmd2 = "touch " + temp_target
	pm.run([cmd, cmd2], temp_target)

	if not args.paired_end:
		# TODO, make this always (not just single-end)
		shift_bed = exact_target + ".bed"
		
	# TSS enrichment
	if not os.path.exists(res.TSS_file):
		print("Skipping TSS -- TSS enrichment requires TSS annotation file: {}".format(res.TSS_file))
	else:
		pm.timestamp("### Calculate TSS enrichment")
		QC_folder = os.path.join(param.outfolder, "QC_" + args.genome_assembly)
		ngstk.make_dir(QC_folder)

		Tss_enrich =  os.path.join(QC_folder,  args.sample_name + ".TssEnrichment")
		cmd = tool_path("pyTssEnrichment.py")
		cmd += " -a " + rmdup_bam + " -b " + res.TSS_file + " -p ends"
		cmd += " -c " + str(pm.cores)
		cmd += " -e 2000 -u -v -s 4 -o " + Tss_enrich
		pm.run(cmd, Tss_enrich, nofail=True)
		
		#Call Rscript to plot TSS Enrichment
		Tss_plot = os.path.join(QC_folder,  args.sample_name + ".TssEnrichment.pdf")
		cmd = "Rscript " + tool_path("ATAC_Rscript_TSSenrichmentPlot_pyPiper.R")
		cmd += " " + Tss_enrich + " pdf"
		pm.run(cmd, Tss_plot, nofail=True)

		# Always plot strand specific TSS enrichment. 
		# added by Ryan 2/10/17 to calculate TSS score as numeric and to include in summary stats
		# This could be done in prettier ways which I'm open to. Just adding for the idea
		with open(Tss_enrich) as f:
			floats = map(float,f)
		Tss_score = (sum(floats[1950:2050])/100)/(sum(floats[1:200])/200)
		pm.report_result("TSS_Score", Tss_score)
		try:
			# Just wrapping this in a try temporarily so that old versions of 
			# pypiper will work. v0.6 release of pypiper adds this function
			pm.report_figure("TSS enrichment", Tss_plot)
		except:
			pass
		
		# fragment  distribution
		fragL = os.path.join(QC_folder ,  args.sample_name +  ".fragLen.txt")
		frag_dist_tool = tool_path("fragment_length_dist.pl")
		cmd = build_command([tools.perl, frag_dist_tool, rmdup_bam, fragL])
		frag_length_counts_file = args.sample_name +  ".frag_count.txt"
		fragL_count = os.path.join(QC_folder, frag_length_counts_file)
		cmd1 = "sort -n  " + fragL + " | uniq -c  > " + fragL_count
		fragL_dis1 = os.path.join(QC_folder, args.sample_name +  ".fragL.distribution.pdf")
		fragL_dis2 = os.path.join(QC_folder, args.sample_name +  ".fragL.distribution.txt")
		cmd2 = build_command(
			[tools.Rscript, tool_path("fragment_length_dist.R"),
			 fragL, fragL_count, fragL_dis1, fragL_dis2])
		pm.run([cmd, cmd1, cmd2], fragL_dis1, nofail=True)

	# Peak calling

	pm.timestamp("### Call peaks")

	def report_peak_count():
		num_peaksfile_lines = int(ngstk.count_lines(peak_output_file).strip())
		num_peaks = max(0, num_peaksfile_lines - 1)
		pm.report_result("Peak_count", num_peaks)

	peak_folder = os.path.join(param.outfolder, "peak_calling_" + args.genome_assembly)
	ngstk.make_dir(peak_folder)
	peak_output_file = os.path.join(peak_folder,  args.sample_name + "_peaks.narrowPeak")
	peak_input_file = shift_bed

	if args.peak_caller == "fseq":
		fseq_cmd_chunks = [tools.fseq, ("-o", peak_folder)]

		# Parse only a subset of fseq options.
		for fseq_opt in ["of", "l", "t", "s"]:
			fseq_value = param.fseq[fseq_opt]
			# TODO: use more natural try/except once PipelineManager parameters AD is strict.
			if fseq_value == fseq_opt:
				# Non-strict pipeline parameters AttributeDict returns key itself if missing.
				continue
			# We're building a command, so even non-text values need no special handling.
			fseq_optval = ("-{}".format(fseq_opt), fseq_value)
			fseq_cmd_chunks.append(fseq_optval)

		# Create the peak calling command
		fseq_cmd = build_command(fseq_cmd_chunks)

		# Create the file merge/delete commands.
		chrom_peak_files = os.path.join(peak_folder, "*.npf")
		merge_chrom_peaks_files = "cat {peakfiles} > {combined_peak_file}".format(
			peakfiles=chrom_peak_files, combined_peak_file=peak_output_file)
		delete_chrom_peaks_files = "rm {}".format(chrom_peak_files)

		# Pypiper serially executes the commands.
		cmd = [fseq_cmd, merge_chrom_peaks_files, delete_chrom_peaks_files]

	else:
		# MACS2
		macs_cmd_chunks = [
			"{} callpeak".format(tools.macs2),
			("-t", peak_input_file),
			"-f BED",
			("-g", args.genome_size),
			("--outdir", peak_folder),
			("-n", args.sample_name),
			("-q", param.macs2.q),
			("--shift", param.macs2.shift),
			"--nomodel"
		]
		# Note: required input file is non-positional ("treatment" file -t)
		cmd = build_command(macs_cmd_chunks)

	# Call peaks and report peak count.
	pm.run(cmd, peak_output_file, follow=report_peak_count)


	# Filter peaks in blacklist.
	if os.path.exists(res.blacklist):
		filter_peak = os.path.join(peak_folder,  args.sample_name + "_peaks.narrowPeak.rmBlacklist")
		cmd = tools.bedtools  + " intersect " + " -a " + peak_output_file + " -b " + res.blacklist + " -v  >"  +  filter_peak

		pm.run(cmd, filter_peak)

	pm.timestamp("### # Calculate fraction of reads in peaks (FRIP)")

	frip = calc_frip(rmdup_bam, peak_output_file, frip_func=ngstk.simple_frip, pipeline_manager=pm)
	pm.report_result("FRIP", frip)

	if args.frip_ref_peaks and os.path.exists(args.frip_ref_peaks):
		# Use an external reference set of peaks instead of the peaks called from this run
		frip_ref = calc_frip(rmdup_bam, args.frip_ref_peaks, frip_func=ngstk.simple_frip, pipeline_manager=pm)
		pm.report_result("FRIP_ref", frip_ref)

	pm.stop_pipeline()



if __name__ == '__main__':
	pm = None
	ngstk = None    # TODO: remove once ngstk become less instance-y, more function-y.
	try:
		sys.exit(main())
	except KeyboardInterrupt:
		print("Pipeline aborted.")
		sys.exit(1)<|MERGE_RESOLUTION|>--- conflicted
+++ resolved
@@ -5,11 +5,8 @@
 
 __author__ = ["Jin Xu", "Nathan Sheffield"]
 __email__ = "xujin937@gmail.com"
-<<<<<<< HEAD
 __version__ = "0.7.0-dev"
-=======
-__version__ = "0.6.1"
->>>>>>> 28a92209
+
 
 
 from argparse import ArgumentParser
