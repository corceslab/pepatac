# Configuration file for ATACseq pipeline based on pypiper

# basic tools 
# public tools
tools:  # absolute paths to required tools
  java: java
  bowtie2: bowtie2
  samtools: samtools
  bedtools: bedtools
  macs2: macs2
  picard: ${PICARD}
  trimmo: ${TRIMMOMATIC}
  bedGraphToBigWig: bedGraphToBigWig

<<<<<<< HEAD
# public tools 
  bowtie2: /seq/bowtie2-2.1.0/bowtie2 
  samtools: /usr/local/bin/samtools
  bedtools: /seq/bedtools-master/bin/bedtools
  macs2: /usr/bin/macs2
  MarkDuplicates: /seq/picard-tools-1.79/MarkDuplicates.jar
# private tools
 # adapterTrim: /usr/local/bin/atacseq_tools/adapterTrimmingModified  
  trimmo: /home/jinxu/software/Trimmomatic-0.36/trimmomatic-0.36.jar
  norm_bedGraph:     /seq/scripts/norm_bedGraph.pl 
  pyMakeVplot: /seq/ATAC-seq/Code/pyMakeVplot.py
  fragment_length_dist_pl: /seq/ATAC-seq/Code/fragment_length_dist.pl
  fragment_length_dist_R: /seq/ATAC-seq/Code/fragment_length_dist.R
  bam2bed_shift: /seq/ATAC-seq/Code/bam2bed_shift.pl
  bed2bigwig: /seq/ucsc/bedGraphToBigWig
#User configure 
=======
# user configure 
>>>>>>> 7ad347ce
resources:
  genomes: ${RESOURCES}genomes/
  adapter: ${RESOURCES}adapters/ATAC_stanford.fa

parameters:  # parameters passed to bioinformatic tools, subclassed by tool
  samtools:
    q: 10
  macs2: 
   f: BED
   q: 0.01
   shift: 0 
   gsize: mm  # should be used in command line
<|MERGE_RESOLUTION|>--- conflicted
+++ resolved
@@ -12,26 +12,7 @@
   trimmo: ${TRIMMOMATIC}
   bedGraphToBigWig: bedGraphToBigWig
 
-<<<<<<< HEAD
-# public tools 
-  bowtie2: /seq/bowtie2-2.1.0/bowtie2 
-  samtools: /usr/local/bin/samtools
-  bedtools: /seq/bedtools-master/bin/bedtools
-  macs2: /usr/bin/macs2
-  MarkDuplicates: /seq/picard-tools-1.79/MarkDuplicates.jar
-# private tools
- # adapterTrim: /usr/local/bin/atacseq_tools/adapterTrimmingModified  
-  trimmo: /home/jinxu/software/Trimmomatic-0.36/trimmomatic-0.36.jar
-  norm_bedGraph:     /seq/scripts/norm_bedGraph.pl 
-  pyMakeVplot: /seq/ATAC-seq/Code/pyMakeVplot.py
-  fragment_length_dist_pl: /seq/ATAC-seq/Code/fragment_length_dist.pl
-  fragment_length_dist_R: /seq/ATAC-seq/Code/fragment_length_dist.R
-  bam2bed_shift: /seq/ATAC-seq/Code/bam2bed_shift.pl
-  bed2bigwig: /seq/ucsc/bedGraphToBigWig
-#User configure 
-=======
 # user configure 
->>>>>>> 7ad347ce
 resources:
   genomes: ${RESOURCES}genomes/
   adapter: ${RESOURCES}adapters/ATAC_stanford.fa
