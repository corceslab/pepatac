--- conflicted
+++ resolved
@@ -15,14 +15,9 @@
   perl: perl
   # optional
   fseq: fseq  
-<<<<<<< HEAD
-  trimmo: ${TRIMMO}
-=======
   trimmo: ${TRIMMOMATIC}
   Rscript: Rscript 
->>>>>>> a9aee368
   # ucsc tools
-  bedSort: bedSort
   bedGraphToBigWig: bedGraphToBigWig
   wigToBigWig: wigToBigWig
   bigWigCat: bigWigCat
