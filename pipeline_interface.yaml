--- conflicted
+++ resolved
@@ -26,29 +26,21 @@
     summarizers:
       - tools/ATAC_Looper_Summary_plot.R
     summary_results:
-<<<<<<< HEAD
-      - alignment_file:
-        caption: "Alignment file"
-        description: "Plots alignment rates to all pre-alignments and primary genome."
-        thumbnail_path: "summary/{name}.alignmentPercent.png"
-        path: "summary/{name}.alignmentPercent.pdf"
-=======
       - alignment_percent_file:
         caption: "Alignment percent file"
         description: "Plots percent of total alignment to all pre-alignments and primary genome."
-        thumbnail_path: "summary/{project_name}.alignmentPercent.png"
-        path: "summary/{project_name}.alignmentPercent.pdf"
+        thumbnail_path: "summary/{name}.alignmentPercent.png"
+        path: "summary/{name}.alignmentPercent.pdf"
       - alignment_raw_file:
         caption: "Alignment raw file"
         description: "Plots raw alignment rates to all pre-alignments and primary genome."
-        thumbnail_path: "summary/{project_name}.alignmentRaw.png"
-        path: "summary/{project_name}.alignmentRaw.pdf"
+        thumbnail_path: "summary/{name}.alignmentRaw.png"
+        path: "summary/{name}.alignmentRaw.pdf"
       - tss_file:
         caption: "TSS enrichment file"
         description: "Plots TSS scores for each sample."
-        thumbnail_path: "summary/{project_name}.TSS_Enrichment.png"
-        path: "summary/{project_name}.TSS_Enrichment.pdf"
->>>>>>> 5fc77fe6
+        thumbnail_path: "summary/{name}.TSS_Enrichment.png"
+        path: "summary/{name}.TSS_Enrichment.pdf"
       - lib_file:
         caption: "Library size file"
         thumbnail_path: "summary/{name}.LibSize.png"
