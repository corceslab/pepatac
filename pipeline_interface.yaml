--- conflicted
+++ resolved
@@ -30,121 +30,6 @@
     bulker_crate: databio/pepatac
     size_dependent_variables: resources.tsv
 
-<<<<<<< HEAD
-pipelines:
-  pepatac.py:
-    name: PEPATAC
-    path: pipelines/pepatac.py
-    looper_args: True
-    required_input_files: [read1]
-    all_input_files: [read1, read2]
-    ngs_input_files: [read1, read2]
-    arguments:
-      "--sample-name": sample_name
-      "--genome": genome
-      "--input": read1
-      "--single-or-paired": read_type
-    optional_arguments:
-      "--input2": read2
-      "--peak-caller": peak_caller
-      "--genome-size": macs_genome_size
-      "--trimmer": trimmer
-      "--prealignments": prealignments
-      "--deduplicator": deduplicator
-      "--TSS-name": TSS_name
-      "--blacklist": blacklist
-      "--peak-type": peak_type
-      "--extend": extend
-      "--frip-ref-peaks": frip_ref_peaks
-      "--motif": motif
-      "--anno-name": anno_name
-      "--prioritize": prioritize
-      "--keep": keep
-      "--noFIFO": no_fifo
-      "--lite": lite
-    command_template: >
-      {pipeline.path}
-      --sample-name {sample.sample_name}
-      --genome {sample.genome}
-      --input {sample.read1}
-      --single-or-paired {sample.read_type}
-      {% if sample.read2 is defined %} --input2 {sample.read2} {% endif %}
-      {% if sample.peak_caller is defined %} --peak-caller {sample.peak_caller} {% endif %}
-      {% if sample.FRIP_ref is defined %} --frip-ref-peaks {sample.FRIP_ref} {% endif %}
-      {% if sample.prealignments is defined %} --prealignments {sample.prealignments} {% endif %}
-      {% if sample.deduplicator is defined %} --deduplicator {sample.deduplicator} {% endif %}
-      {% if sample.trimmer is defined %} --trimmer {sample.trimmer} {% endif %}
-      {% if sample.macs_genome_size is defined %} --genome-size {sample.macs_genome_size} {% endif %}
-      {% if sample.TSS_name is defined %} --TSS-name {sample.TSS_name} {% endif %}
-      {% if sample.anno_name is defined %} --anno_name {sample.anno_name} {% endif %}
-      {% if sample.keep is defined %} --keep {sample.keep} {% endif %}
-      {% if sample.no_fifo is defined %} --noFIFO {sample.no_fifo} {% endif %}
-      {% if sample.lite is defined %} --lite {sample.lite} {% endif %}
-    outputs:
-      smooth_bw: "aligned_{sample.genome}/{sample.sample_name}_smooth.bw"
-      exact_bw:  "aligned_{sample.genome}_exact/{sample.sample_name}_exact.bw"
-      aligned_bam: "aligned_{sample.genome}/{sample.sample_name}_sort.bam"
-      # pre_smooth_bw: "aligned_{project.prealignments}/{sample.sample_name}_smooth.bw"
-      peaks_bed: "peak_calling_{sample.genome}/{sample.sample_name}_peaks.bed"
-      summits_bed: "peak_calling_{sample.genome}/{sample.sample_name}_summits.bed"
-    compute:
-      singularity_image: ${SIMAGES}pepatac
-      docker_image: databio/pepatac
-      bulker_crate: databio/pepatac
-    summarizers:
-      - tools/PEPATAC_summarizer.R
-      - tools/PEPATAC_consensusPeaks.R
-    bioconductor:
-      readFunName: readPepatacPeakBeds
-      readFunPath: BiocProject/readPepatacPeakBeds.R
-    summary_results:
-      - alignment_percent_file:
-        caption: "Alignment percent file"
-        description: "Plots percent of total alignment to all pre-alignments and primary genome."
-        thumbnail_path: "summary/{name}_alignmentPercent.png"
-        path: "summary/{name}_alignmentPercent.pdf"
-      - alignment_raw_file:
-        caption: "Alignment raw file"
-        description: "Plots raw alignment rates to all pre-alignments and primary genome."
-        thumbnail_path: "summary/{name}_alignmentRaw.png"
-        path: "summary/{name}_alignmentRaw.pdf"
-      - tss_file:
-        caption: "TSS enrichment file"
-        description: "Plots TSS scores for each sample."
-        thumbnail_path: "summary/{name}_TSSEnrichment.png"
-        path: "summary/{name}_TSSEnrichment.pdf"
-    resources:
-      default:
-        file_size: "0"
-        cores: "8"
-        mem: "16000"
-        time: "00-18:00:00"
-      femto:
-        file_size: "0.001"
-        cores: "1"
-        mem: "8000"
-        time: "00-04:00:00"
-      pico:
-        file_size: "0.05"
-        cores: "2"
-        mem: "12000"
-        time: "00-08:00:00"
-      nano:
-        file_size: "0.5"
-        cores: "4"
-        mem: "16000"
-        time: "00-12:00:00"
-      micro:
-        file_size: "1"
-        cores: "8"
-        mem: "16000"
-        time: "00-24:00:00"
-      milli:
-        file_size: "10"
-        cores: "16"
-        mem: "32000"
-        time: "02-00:00:00"
-=======
 project_pipeline:
   name: PEPATAC_collator1
   path: pipelines/pepatac_collator.py
@@ -157,5 +42,4 @@
 
 bioconductor:
   readFunName: readPepatacPeakBeds
-  readFunPath: BiocProject/readPepatacPeakBeds.R
->>>>>>> 519a8861
+  readFunPath: BiocProject/readPepatacPeakBeds.R